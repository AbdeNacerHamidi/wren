// !$*UTF8*$!
{
	archiveVersion = 1;
	classes = {
	};
	objectVersion = 46;
	objects = {

/* Begin PBXBuildFile section */
		2901D7641B74F4050083A2C8 /* timer.c in Sources */ = {isa = PBXBuildFile; fileRef = 2901D7621B74F4050083A2C8 /* timer.c */; };
		2901D7651B74F4050083A2C8 /* timer.c in Sources */ = {isa = PBXBuildFile; fileRef = 2901D7621B74F4050083A2C8 /* timer.c */; };
		29205C8F1AB4E5C90073018D /* main.c in Sources */ = {isa = PBXBuildFile; fileRef = 29205C8E1AB4E5C90073018D /* main.c */; };
		29205C991AB4E6430073018D /* wren_compiler.c in Sources */ = {isa = PBXBuildFile; fileRef = 29205C921AB4E6430073018D /* wren_compiler.c */; };
		29205C9A1AB4E6430073018D /* wren_core.c in Sources */ = {isa = PBXBuildFile; fileRef = 29205C931AB4E6430073018D /* wren_core.c */; };
		29205C9B1AB4E6430073018D /* wren_debug.c in Sources */ = {isa = PBXBuildFile; fileRef = 29205C941AB4E6430073018D /* wren_debug.c */; };
		29205C9C1AB4E6430073018D /* wren_io.c in Sources */ = {isa = PBXBuildFile; fileRef = 29205C951AB4E6430073018D /* wren_io.c */; };
		29205C9D1AB4E6430073018D /* wren_utils.c in Sources */ = {isa = PBXBuildFile; fileRef = 29205C961AB4E6430073018D /* wren_utils.c */; };
		29205C9E1AB4E6430073018D /* wren_value.c in Sources */ = {isa = PBXBuildFile; fileRef = 29205C971AB4E6430073018D /* wren_value.c */; };
		29205C9F1AB4E6430073018D /* wren_vm.c in Sources */ = {isa = PBXBuildFile; fileRef = 29205C981AB4E6430073018D /* wren_vm.c */; };
		2986F6D71ACF93BA00BCE26C /* wren_primitive.c in Sources */ = {isa = PBXBuildFile; fileRef = 2986F6D51ACF93BA00BCE26C /* wren_primitive.c */; };
		29C0888F1B6E7F0100B00CFD /* libuv.a in Frameworks */ = {isa = PBXBuildFile; fileRef = 29C0888E1B6E7F0100B00CFD /* libuv.a */; };
		29C8A92F1AB71C1C00DEC81D /* io.c in Sources */ = {isa = PBXBuildFile; fileRef = 29C8A92E1AB71C1C00DEC81D /* io.c */; };
		29C8A9331AB71FFF00DEC81D /* vm.c in Sources */ = {isa = PBXBuildFile; fileRef = 29C8A9311AB71FFF00DEC81D /* vm.c */; };
<<<<<<< HEAD
		29CE20181B7257720057FBA3 /* main.c in Sources */ = {isa = PBXBuildFile; fileRef = 29CE20171B7257720057FBA3 /* main.c */; };
		29CE201B1B72577C0057FBA3 /* return_bool.c in Sources */ = {isa = PBXBuildFile; fileRef = 29CE20191B72577C0057FBA3 /* return_bool.c */; };
		29CE201E1B7257840057FBA3 /* return_double.c in Sources */ = {isa = PBXBuildFile; fileRef = 29CE201C1B7257840057FBA3 /* return_double.c */; };
		29CE20211B72578C0057FBA3 /* return_null.c in Sources */ = {isa = PBXBuildFile; fileRef = 29CE201F1B72578C0057FBA3 /* return_null.c */; };
		29CE20221B72586B0057FBA3 /* io.c in Sources */ = {isa = PBXBuildFile; fileRef = 29C8A92E1AB71C1C00DEC81D /* io.c */; };
		29CE20231B72586B0057FBA3 /* vm.c in Sources */ = {isa = PBXBuildFile; fileRef = 29C8A9311AB71FFF00DEC81D /* vm.c */; };
		29CE20241B72586B0057FBA3 /* wren_compiler.c in Sources */ = {isa = PBXBuildFile; fileRef = 29205C921AB4E6430073018D /* wren_compiler.c */; };
		29CE20251B72586B0057FBA3 /* wren_core.c in Sources */ = {isa = PBXBuildFile; fileRef = 29205C931AB4E6430073018D /* wren_core.c */; };
		29CE20261B72586B0057FBA3 /* wren_debug.c in Sources */ = {isa = PBXBuildFile; fileRef = 29205C941AB4E6430073018D /* wren_debug.c */; };
		29CE20271B72586B0057FBA3 /* wren_io.c in Sources */ = {isa = PBXBuildFile; fileRef = 29205C951AB4E6430073018D /* wren_io.c */; };
		29CE20281B72586B0057FBA3 /* wren_meta.c in Sources */ = {isa = PBXBuildFile; fileRef = 29DE39511AC3A50A00987D41 /* wren_meta.c */; };
		29CE20291B72586B0057FBA3 /* wren_primitive.c in Sources */ = {isa = PBXBuildFile; fileRef = 2986F6D51ACF93BA00BCE26C /* wren_primitive.c */; };
		29CE202A1B72586B0057FBA3 /* wren_utils.c in Sources */ = {isa = PBXBuildFile; fileRef = 29205C961AB4E6430073018D /* wren_utils.c */; };
		29CE202B1B72586B0057FBA3 /* wren_value.c in Sources */ = {isa = PBXBuildFile; fileRef = 29205C971AB4E6430073018D /* wren_value.c */; };
		29CE202C1B72586B0057FBA3 /* wren_vm.c in Sources */ = {isa = PBXBuildFile; fileRef = 29205C981AB4E6430073018D /* wren_vm.c */; };
		29CE202D1B7258E20057FBA3 /* libuv.a in Frameworks */ = {isa = PBXBuildFile; fileRef = 29C0888E1B6E7F0100B00CFD /* libuv.a */; };
=======
		29D009A71B7E3993000CE58C /* main.c in Sources */ = {isa = PBXBuildFile; fileRef = 29D009A61B7E3993000CE58C /* main.c */; };
		29D009AE1B7E39A8000CE58C /* foreign_class.c in Sources */ = {isa = PBXBuildFile; fileRef = 29D009A81B7E39A8000CE58C /* foreign_class.c */; };
		29D009AF1B7E39A8000CE58C /* returns.c in Sources */ = {isa = PBXBuildFile; fileRef = 29D009AA1B7E39A8000CE58C /* returns.c */; };
		29D009B01B7E39A8000CE58C /* value.c in Sources */ = {isa = PBXBuildFile; fileRef = 29D009AC1B7E39A8000CE58C /* value.c */; };
		29D009B11B7E39FE000CE58C /* io.c in Sources */ = {isa = PBXBuildFile; fileRef = 29C8A92E1AB71C1C00DEC81D /* io.c */; };
		29D009B21B7E39FE000CE58C /* vm.c in Sources */ = {isa = PBXBuildFile; fileRef = 29C8A9311AB71FFF00DEC81D /* vm.c */; };
		29D009B31B7E39FE000CE58C /* wren_compiler.c in Sources */ = {isa = PBXBuildFile; fileRef = 29205C921AB4E6430073018D /* wren_compiler.c */; };
		29D009B41B7E39FE000CE58C /* wren_core.c in Sources */ = {isa = PBXBuildFile; fileRef = 29205C931AB4E6430073018D /* wren_core.c */; };
		29D009B51B7E39FE000CE58C /* wren_debug.c in Sources */ = {isa = PBXBuildFile; fileRef = 29205C941AB4E6430073018D /* wren_debug.c */; };
		29D009B61B7E39FE000CE58C /* wren_io.c in Sources */ = {isa = PBXBuildFile; fileRef = 29205C951AB4E6430073018D /* wren_io.c */; };
		29D009B71B7E39FE000CE58C /* wren_meta.c in Sources */ = {isa = PBXBuildFile; fileRef = 29DE39511AC3A50A00987D41 /* wren_meta.c */; };
		29D009B81B7E39FE000CE58C /* wren_primitive.c in Sources */ = {isa = PBXBuildFile; fileRef = 2986F6D51ACF93BA00BCE26C /* wren_primitive.c */; };
		29D009B91B7E39FE000CE58C /* wren_utils.c in Sources */ = {isa = PBXBuildFile; fileRef = 29205C961AB4E6430073018D /* wren_utils.c */; };
		29D009BA1B7E39FE000CE58C /* wren_value.c in Sources */ = {isa = PBXBuildFile; fileRef = 29205C971AB4E6430073018D /* wren_value.c */; };
		29D009BB1B7E39FE000CE58C /* wren_vm.c in Sources */ = {isa = PBXBuildFile; fileRef = 29205C981AB4E6430073018D /* wren_vm.c */; };
>>>>>>> f33b362c
		29DE39531AC3A50A00987D41 /* wren_meta.c in Sources */ = {isa = PBXBuildFile; fileRef = 29DE39511AC3A50A00987D41 /* wren_meta.c */; };
/* End PBXBuildFile section */

/* Begin PBXCopyFilesBuildPhase section */
		29AB1F041816E3AD004B501E /* CopyFiles */ = {
			isa = PBXCopyFilesBuildPhase;
			buildActionMask = 2147483647;
			dstPath = /usr/share/man/man1/;
			dstSubfolderSpec = 0;
			files = (
			);
			runOnlyForDeploymentPostprocessing = 1;
		};
<<<<<<< HEAD
		29CE20081B7256660057FBA3 /* CopyFiles */ = {
=======
		29D0099D1B7E397D000CE58C /* CopyFiles */ = {
>>>>>>> f33b362c
			isa = PBXCopyFilesBuildPhase;
			buildActionMask = 2147483647;
			dstPath = /usr/share/man/man1/;
			dstSubfolderSpec = 0;
			files = (
			);
			runOnlyForDeploymentPostprocessing = 1;
		};
/* End PBXCopyFilesBuildPhase section */

/* Begin PBXFileReference section */
		2901D7621B74F4050083A2C8 /* timer.c */ = {isa = PBXFileReference; fileEncoding = 4; lastKnownFileType = sourcecode.c.c; name = timer.c; path = ../../src/module/timer.c; sourceTree = "<group>"; };
		2901D7631B74F4050083A2C8 /* timer.h */ = {isa = PBXFileReference; fileEncoding = 4; lastKnownFileType = sourcecode.c.h; name = timer.h; path = ../../src/module/timer.h; sourceTree = "<group>"; };
		29205C8E1AB4E5C90073018D /* main.c */ = {isa = PBXFileReference; lastKnownFileType = sourcecode.c.c; name = main.c; path = ../../src/cli/main.c; sourceTree = "<group>"; };
		29205C901AB4E62B0073018D /* wren.h */ = {isa = PBXFileReference; lastKnownFileType = sourcecode.c.h; name = wren.h; path = ../../src/include/wren.h; sourceTree = "<group>"; };
		29205C921AB4E6430073018D /* wren_compiler.c */ = {isa = PBXFileReference; lastKnownFileType = sourcecode.c.c; name = wren_compiler.c; path = ../../src/vm/wren_compiler.c; sourceTree = "<group>"; };
		29205C931AB4E6430073018D /* wren_core.c */ = {isa = PBXFileReference; lastKnownFileType = sourcecode.c.c; name = wren_core.c; path = ../../src/vm/wren_core.c; sourceTree = "<group>"; };
		29205C941AB4E6430073018D /* wren_debug.c */ = {isa = PBXFileReference; lastKnownFileType = sourcecode.c.c; name = wren_debug.c; path = ../../src/vm/wren_debug.c; sourceTree = "<group>"; };
		29205C951AB4E6430073018D /* wren_io.c */ = {isa = PBXFileReference; lastKnownFileType = sourcecode.c.c; name = wren_io.c; path = ../../src/vm/wren_io.c; sourceTree = "<group>"; };
		29205C961AB4E6430073018D /* wren_utils.c */ = {isa = PBXFileReference; lastKnownFileType = sourcecode.c.c; name = wren_utils.c; path = ../../src/vm/wren_utils.c; sourceTree = "<group>"; };
		29205C971AB4E6430073018D /* wren_value.c */ = {isa = PBXFileReference; lastKnownFileType = sourcecode.c.c; name = wren_value.c; path = ../../src/vm/wren_value.c; sourceTree = "<group>"; };
		29205C981AB4E6430073018D /* wren_vm.c */ = {isa = PBXFileReference; lastKnownFileType = sourcecode.c.c; name = wren_vm.c; path = ../../src/vm/wren_vm.c; sourceTree = "<group>"; };
		29205CA11AB4E65E0073018D /* wren_common.h */ = {isa = PBXFileReference; fileEncoding = 4; lastKnownFileType = sourcecode.c.h; name = wren_common.h; path = ../../src/vm/wren_common.h; sourceTree = "<group>"; };
		29205CA21AB4E65E0073018D /* wren_compiler.h */ = {isa = PBXFileReference; fileEncoding = 4; lastKnownFileType = sourcecode.c.h; name = wren_compiler.h; path = ../../src/vm/wren_compiler.h; sourceTree = "<group>"; };
		29205CA31AB4E65E0073018D /* wren_core.h */ = {isa = PBXFileReference; fileEncoding = 4; lastKnownFileType = sourcecode.c.h; name = wren_core.h; path = ../../src/vm/wren_core.h; sourceTree = "<group>"; };
		29205CA41AB4E65E0073018D /* wren_debug.h */ = {isa = PBXFileReference; fileEncoding = 4; lastKnownFileType = sourcecode.c.h; name = wren_debug.h; path = ../../src/vm/wren_debug.h; sourceTree = "<group>"; };
		29205CA51AB4E65E0073018D /* wren_io.h */ = {isa = PBXFileReference; fileEncoding = 4; lastKnownFileType = sourcecode.c.h; name = wren_io.h; path = ../../src/vm/wren_io.h; sourceTree = "<group>"; };
		29205CA61AB4E65E0073018D /* wren_utils.h */ = {isa = PBXFileReference; fileEncoding = 4; lastKnownFileType = sourcecode.c.h; name = wren_utils.h; path = ../../src/vm/wren_utils.h; sourceTree = "<group>"; };
		29205CA71AB4E65E0073018D /* wren_value.h */ = {isa = PBXFileReference; fileEncoding = 4; lastKnownFileType = sourcecode.c.h; name = wren_value.h; path = ../../src/vm/wren_value.h; sourceTree = "<group>"; };
		29205CA81AB4E65E0073018D /* wren_vm.h */ = {isa = PBXFileReference; fileEncoding = 4; lastKnownFileType = sourcecode.c.h; name = wren_vm.h; path = ../../src/vm/wren_vm.h; sourceTree = "<group>"; };
		296371B31AC713D000079FDA /* wren_opcodes.h */ = {isa = PBXFileReference; fileEncoding = 4; lastKnownFileType = sourcecode.c.h; name = wren_opcodes.h; path = ../../src/vm/wren_opcodes.h; sourceTree = "<group>"; };
		2986F6D51ACF93BA00BCE26C /* wren_primitive.c */ = {isa = PBXFileReference; fileEncoding = 4; lastKnownFileType = sourcecode.c.c; name = wren_primitive.c; path = ../../src/vm/wren_primitive.c; sourceTree = "<group>"; };
		2986F6D61ACF93BA00BCE26C /* wren_primitive.h */ = {isa = PBXFileReference; fileEncoding = 4; lastKnownFileType = sourcecode.c.h; name = wren_primitive.h; path = ../../src/vm/wren_primitive.h; sourceTree = "<group>"; };
		29AB1F061816E3AD004B501E /* wren */ = {isa = PBXFileReference; explicitFileType = "compiled.mach-o.executable"; includeInIndex = 0; path = wren; sourceTree = BUILT_PRODUCTS_DIR; };
		29C0888E1B6E7F0100B00CFD /* libuv.a */ = {isa = PBXFileReference; lastKnownFileType = archive.ar; name = libuv.a; path = ../../build/libuv/build/Release/libuv.a; sourceTree = "<group>"; };
		29C8A92E1AB71C1C00DEC81D /* io.c */ = {isa = PBXFileReference; fileEncoding = 4; lastKnownFileType = sourcecode.c.c; name = io.c; path = ../../src/cli/io.c; sourceTree = "<group>"; };
		29C8A9301AB71C3300DEC81D /* io.h */ = {isa = PBXFileReference; lastKnownFileType = sourcecode.c.h; name = io.h; path = ../../src/cli/io.h; sourceTree = "<group>"; };
		29C8A9311AB71FFF00DEC81D /* vm.c */ = {isa = PBXFileReference; fileEncoding = 4; lastKnownFileType = sourcecode.c.c; name = vm.c; path = ../../src/cli/vm.c; sourceTree = "<group>"; };
		29C8A9321AB71FFF00DEC81D /* vm.h */ = {isa = PBXFileReference; fileEncoding = 4; lastKnownFileType = sourcecode.c.h; name = vm.h; path = ../../src/cli/vm.h; sourceTree = "<group>"; };
<<<<<<< HEAD
		29CE200A1B7256660057FBA3 /* api_test */ = {isa = PBXFileReference; explicitFileType = "compiled.mach-o.executable"; includeInIndex = 0; path = api_test; sourceTree = BUILT_PRODUCTS_DIR; };
		29CE20171B7257720057FBA3 /* main.c */ = {isa = PBXFileReference; fileEncoding = 4; lastKnownFileType = sourcecode.c.c; name = main.c; path = ../../test/api/main.c; sourceTree = "<group>"; };
		29CE20191B72577C0057FBA3 /* return_bool.c */ = {isa = PBXFileReference; fileEncoding = 4; lastKnownFileType = sourcecode.c.c; name = return_bool.c; path = ../../test/api/return_bool/return_bool.c; sourceTree = "<group>"; };
		29CE201A1B72577C0057FBA3 /* return_bool.h */ = {isa = PBXFileReference; fileEncoding = 4; lastKnownFileType = sourcecode.c.h; name = return_bool.h; path = ../../test/api/return_bool/return_bool.h; sourceTree = "<group>"; };
		29CE201C1B7257840057FBA3 /* return_double.c */ = {isa = PBXFileReference; fileEncoding = 4; lastKnownFileType = sourcecode.c.c; name = return_double.c; path = ../../test/api/return_double/return_double.c; sourceTree = "<group>"; };
		29CE201D1B7257840057FBA3 /* return_double.h */ = {isa = PBXFileReference; fileEncoding = 4; lastKnownFileType = sourcecode.c.h; name = return_double.h; path = ../../test/api/return_double/return_double.h; sourceTree = "<group>"; };
		29CE201F1B72578C0057FBA3 /* return_null.c */ = {isa = PBXFileReference; fileEncoding = 4; lastKnownFileType = sourcecode.c.c; name = return_null.c; path = ../../test/api/return_null/return_null.c; sourceTree = "<group>"; };
		29CE20201B72578C0057FBA3 /* return_null.h */ = {isa = PBXFileReference; fileEncoding = 4; lastKnownFileType = sourcecode.c.h; name = return_null.h; path = ../../test/api/return_null/return_null.h; sourceTree = "<group>"; };
=======
		29D0099F1B7E397D000CE58C /* api_test */ = {isa = PBXFileReference; explicitFileType = "compiled.mach-o.executable"; includeInIndex = 0; path = api_test; sourceTree = BUILT_PRODUCTS_DIR; };
		29D009A61B7E3993000CE58C /* main.c */ = {isa = PBXFileReference; fileEncoding = 4; lastKnownFileType = sourcecode.c.c; name = main.c; path = ../../test/api/main.c; sourceTree = "<group>"; };
		29D009A81B7E39A8000CE58C /* foreign_class.c */ = {isa = PBXFileReference; fileEncoding = 4; lastKnownFileType = sourcecode.c.c; name = foreign_class.c; path = ../../test/api/foreign_class.c; sourceTree = "<group>"; };
		29D009A91B7E39A8000CE58C /* foreign_class.h */ = {isa = PBXFileReference; fileEncoding = 4; lastKnownFileType = sourcecode.c.h; name = foreign_class.h; path = ../../test/api/foreign_class.h; sourceTree = "<group>"; };
		29D009AA1B7E39A8000CE58C /* returns.c */ = {isa = PBXFileReference; fileEncoding = 4; lastKnownFileType = sourcecode.c.c; name = returns.c; path = ../../test/api/returns.c; sourceTree = "<group>"; };
		29D009AB1B7E39A8000CE58C /* returns.h */ = {isa = PBXFileReference; fileEncoding = 4; lastKnownFileType = sourcecode.c.h; name = returns.h; path = ../../test/api/returns.h; sourceTree = "<group>"; };
		29D009AC1B7E39A8000CE58C /* value.c */ = {isa = PBXFileReference; fileEncoding = 4; lastKnownFileType = sourcecode.c.c; name = value.c; path = ../../test/api/value.c; sourceTree = "<group>"; };
		29D009AD1B7E39A8000CE58C /* value.h */ = {isa = PBXFileReference; fileEncoding = 4; lastKnownFileType = sourcecode.c.h; name = value.h; path = ../../test/api/value.h; sourceTree = "<group>"; };
>>>>>>> f33b362c
		29DE39511AC3A50A00987D41 /* wren_meta.c */ = {isa = PBXFileReference; fileEncoding = 4; lastKnownFileType = sourcecode.c.c; name = wren_meta.c; path = ../../src/vm/wren_meta.c; sourceTree = "<group>"; };
		29DE39521AC3A50A00987D41 /* wren_meta.h */ = {isa = PBXFileReference; fileEncoding = 4; lastKnownFileType = sourcecode.c.h; name = wren_meta.h; path = ../../src/vm/wren_meta.h; sourceTree = "<group>"; };
/* End PBXFileReference section */

/* Begin PBXFrameworksBuildPhase section */
		29AB1F031816E3AD004B501E /* Frameworks */ = {
			isa = PBXFrameworksBuildPhase;
			buildActionMask = 2147483647;
			files = (
				29C0888F1B6E7F0100B00CFD /* libuv.a in Frameworks */,
			);
			runOnlyForDeploymentPostprocessing = 0;
		};
		29CE20071B7256660057FBA3 /* Frameworks */ = {
			isa = PBXFrameworksBuildPhase;
			buildActionMask = 2147483647;
			files = (
				29CE202D1B7258E20057FBA3 /* libuv.a in Frameworks */,
			);
			runOnlyForDeploymentPostprocessing = 0;
		};
		29D0099C1B7E397D000CE58C /* Frameworks */ = {
			isa = PBXFrameworksBuildPhase;
			buildActionMask = 2147483647;
			files = (
			);
			runOnlyForDeploymentPostprocessing = 0;
		};
/* End PBXFrameworksBuildPhase section */

/* Begin PBXGroup section */
		2901D7611B74F3E20083A2C8 /* module */ = {
			isa = PBXGroup;
			children = (
				2901D7631B74F4050083A2C8 /* timer.h */,
				2901D7621B74F4050083A2C8 /* timer.c */,
			);
			name = module;
			sourceTree = "<group>";
		};
		29205CA01AB4E6470073018D /* vm */ = {
			isa = PBXGroup;
			children = (
				29205CA11AB4E65E0073018D /* wren_common.h */,
				29205CA21AB4E65E0073018D /* wren_compiler.h */,
				29205C921AB4E6430073018D /* wren_compiler.c */,
				29205CA31AB4E65E0073018D /* wren_core.h */,
				29205C931AB4E6430073018D /* wren_core.c */,
				29205CA41AB4E65E0073018D /* wren_debug.h */,
				29205C941AB4E6430073018D /* wren_debug.c */,
				29205CA51AB4E65E0073018D /* wren_io.h */,
				29205C951AB4E6430073018D /* wren_io.c */,
				29DE39521AC3A50A00987D41 /* wren_meta.h */,
				29DE39511AC3A50A00987D41 /* wren_meta.c */,
				296371B31AC713D000079FDA /* wren_opcodes.h */,
				2986F6D61ACF93BA00BCE26C /* wren_primitive.h */,
				2986F6D51ACF93BA00BCE26C /* wren_primitive.c */,
				29205CA61AB4E65E0073018D /* wren_utils.h */,
				29205C961AB4E6430073018D /* wren_utils.c */,
				29205CA71AB4E65E0073018D /* wren_value.h */,
				29205C971AB4E6430073018D /* wren_value.c */,
				29205CA81AB4E65E0073018D /* wren_vm.h */,
				29205C981AB4E6430073018D /* wren_vm.c */,
			);
			name = vm;
			sourceTree = "<group>";
		};
		29205CA91AB4E67B0073018D /* cli */ = {
			isa = PBXGroup;
			children = (
				29C8A9301AB71C3300DEC81D /* io.h */,
				29C8A92E1AB71C1C00DEC81D /* io.c */,
				29205C8E1AB4E5C90073018D /* main.c */,
				29C8A9321AB71FFF00DEC81D /* vm.h */,
				29C8A9311AB71FFF00DEC81D /* vm.c */,
			);
			name = cli;
			sourceTree = "<group>";
		};
		29205CAA1AB4E6840073018D /* include */ = {
			isa = PBXGroup;
			children = (
				29205C901AB4E62B0073018D /* wren.h */,
			);
			name = include;
			sourceTree = "<group>";
		};
		29AB1EFD1816E3AD004B501E = {
			isa = PBXGroup;
			children = (
				29C0888E1B6E7F0100B00CFD /* libuv.a */,
				29205CA91AB4E67B0073018D /* cli */,
				29205CAA1AB4E6840073018D /* include */,
				2901D7611B74F3E20083A2C8 /* module */,
				29205CA01AB4E6470073018D /* vm */,
<<<<<<< HEAD
				29CE20161B7257680057FBA3 /* api */,
=======
				29D0099A1B7E394F000CE58C /* api_test */,
>>>>>>> f33b362c
				29AB1F071816E3AD004B501E /* Products */,
			);
			sourceTree = "<group>";
		};
		29AB1F071816E3AD004B501E /* Products */ = {
			isa = PBXGroup;
			children = (
				29AB1F061816E3AD004B501E /* wren */,
<<<<<<< HEAD
				29CE200A1B7256660057FBA3 /* api_test */,
=======
				29D0099F1B7E397D000CE58C /* api_test */,
>>>>>>> f33b362c
			);
			name = Products;
			sourceTree = "<group>";
		};
<<<<<<< HEAD
		29CE20161B7257680057FBA3 /* api */ = {
			isa = PBXGroup;
			children = (
				29CE20171B7257720057FBA3 /* main.c */,
				29CE20191B72577C0057FBA3 /* return_bool.c */,
				29CE201A1B72577C0057FBA3 /* return_bool.h */,
				29CE201C1B7257840057FBA3 /* return_double.c */,
				29CE201D1B7257840057FBA3 /* return_double.h */,
				29CE201F1B72578C0057FBA3 /* return_null.c */,
				29CE20201B72578C0057FBA3 /* return_null.h */,
			);
			name = api;
=======
		29D0099A1B7E394F000CE58C /* api_test */ = {
			isa = PBXGroup;
			children = (
				29D009A61B7E3993000CE58C /* main.c */,
				29D009A81B7E39A8000CE58C /* foreign_class.c */,
				29D009A91B7E39A8000CE58C /* foreign_class.h */,
				29D009AA1B7E39A8000CE58C /* returns.c */,
				29D009AB1B7E39A8000CE58C /* returns.h */,
				29D009AC1B7E39A8000CE58C /* value.c */,
				29D009AD1B7E39A8000CE58C /* value.h */,
			);
			name = api_test;
>>>>>>> f33b362c
			sourceTree = "<group>";
		};
/* End PBXGroup section */

/* Begin PBXNativeTarget section */
		29AB1F051816E3AD004B501E /* wren */ = {
			isa = PBXNativeTarget;
			buildConfigurationList = 29AB1F0F1816E3AD004B501E /* Build configuration list for PBXNativeTarget "wren" */;
			buildPhases = (
				29AB1F021816E3AD004B501E /* Sources */,
				29AB1F031816E3AD004B501E /* Frameworks */,
				29AB1F041816E3AD004B501E /* CopyFiles */,
			);
			buildRules = (
			);
			dependencies = (
			);
			name = wren;
			productName = wren;
			productReference = 29AB1F061816E3AD004B501E /* wren */;
			productType = "com.apple.product-type.tool";
		};
<<<<<<< HEAD
		29CE20091B7256660057FBA3 /* api_test */ = {
			isa = PBXNativeTarget;
			buildConfigurationList = 29CE20101B7256660057FBA3 /* Build configuration list for PBXNativeTarget "api_test" */;
			buildPhases = (
				29CE20061B7256660057FBA3 /* Sources */,
				29CE20071B7256660057FBA3 /* Frameworks */,
				29CE20081B7256660057FBA3 /* CopyFiles */,
=======
		29D0099E1B7E397D000CE58C /* api_test */ = {
			isa = PBXNativeTarget;
			buildConfigurationList = 29D009A31B7E397D000CE58C /* Build configuration list for PBXNativeTarget "api_test" */;
			buildPhases = (
				29D0099B1B7E397D000CE58C /* Sources */,
				29D0099C1B7E397D000CE58C /* Frameworks */,
				29D0099D1B7E397D000CE58C /* CopyFiles */,
>>>>>>> f33b362c
			);
			buildRules = (
			);
			dependencies = (
			);
			name = api_test;
			productName = api_test;
<<<<<<< HEAD
			productReference = 29CE200A1B7256660057FBA3 /* api_test */;
=======
			productReference = 29D0099F1B7E397D000CE58C /* api_test */;
>>>>>>> f33b362c
			productType = "com.apple.product-type.tool";
		};
/* End PBXNativeTarget section */

/* Begin PBXProject section */
		29AB1EFE1816E3AD004B501E /* Project object */ = {
			isa = PBXProject;
			attributes = {
				LastUpgradeCheck = 0610;
				ORGANIZATIONNAME = "Bob Nystrom";
				TargetAttributes = {
<<<<<<< HEAD
					29CE20091B7256660057FBA3 = {
=======
					29D0099E1B7E397D000CE58C = {
>>>>>>> f33b362c
						CreatedOnToolsVersion = 6.3.2;
					};
				};
			};
			buildConfigurationList = 29AB1F011816E3AD004B501E /* Build configuration list for PBXProject "wren" */;
			compatibilityVersion = "Xcode 3.2";
			developmentRegion = English;
			hasScannedForEncodings = 0;
			knownRegions = (
				en,
			);
			mainGroup = 29AB1EFD1816E3AD004B501E;
			productRefGroup = 29AB1F071816E3AD004B501E /* Products */;
			projectDirPath = "";
			projectRoot = "";
			targets = (
				29AB1F051816E3AD004B501E /* wren */,
<<<<<<< HEAD
				29CE20091B7256660057FBA3 /* api_test */,
=======
				29D0099E1B7E397D000CE58C /* api_test */,
>>>>>>> f33b362c
			);
		};
/* End PBXProject section */

/* Begin PBXSourcesBuildPhase section */
		29AB1F021816E3AD004B501E /* Sources */ = {
			isa = PBXSourcesBuildPhase;
			buildActionMask = 2147483647;
			files = (
				29205C991AB4E6430073018D /* wren_compiler.c in Sources */,
				2986F6D71ACF93BA00BCE26C /* wren_primitive.c in Sources */,
				29205C9A1AB4E6430073018D /* wren_core.c in Sources */,
				2901D7641B74F4050083A2C8 /* timer.c in Sources */,
				29C8A9331AB71FFF00DEC81D /* vm.c in Sources */,
				29205C9B1AB4E6430073018D /* wren_debug.c in Sources */,
				29205C9C1AB4E6430073018D /* wren_io.c in Sources */,
				29205C9D1AB4E6430073018D /* wren_utils.c in Sources */,
				29205C9E1AB4E6430073018D /* wren_value.c in Sources */,
				29205C9F1AB4E6430073018D /* wren_vm.c in Sources */,
				29C8A92F1AB71C1C00DEC81D /* io.c in Sources */,
				29DE39531AC3A50A00987D41 /* wren_meta.c in Sources */,
				29205C8F1AB4E5C90073018D /* main.c in Sources */,
			);
			runOnlyForDeploymentPostprocessing = 0;
		};
<<<<<<< HEAD
		29CE20061B7256660057FBA3 /* Sources */ = {
			isa = PBXSourcesBuildPhase;
			buildActionMask = 2147483647;
			files = (
				29CE20221B72586B0057FBA3 /* io.c in Sources */,
				29CE20231B72586B0057FBA3 /* vm.c in Sources */,
				29CE20241B72586B0057FBA3 /* wren_compiler.c in Sources */,
				29CE20251B72586B0057FBA3 /* wren_core.c in Sources */,
				29CE20261B72586B0057FBA3 /* wren_debug.c in Sources */,
				29CE20271B72586B0057FBA3 /* wren_io.c in Sources */,
				29CE20281B72586B0057FBA3 /* wren_meta.c in Sources */,
				29CE20291B72586B0057FBA3 /* wren_primitive.c in Sources */,
				29CE202A1B72586B0057FBA3 /* wren_utils.c in Sources */,
				2901D7651B74F4050083A2C8 /* timer.c in Sources */,
				29CE202B1B72586B0057FBA3 /* wren_value.c in Sources */,
				29CE202C1B72586B0057FBA3 /* wren_vm.c in Sources */,
				29CE20181B7257720057FBA3 /* main.c in Sources */,
				29CE201B1B72577C0057FBA3 /* return_bool.c in Sources */,
				29CE201E1B7257840057FBA3 /* return_double.c in Sources */,
				29CE20211B72578C0057FBA3 /* return_null.c in Sources */,
=======
		29D0099B1B7E397D000CE58C /* Sources */ = {
			isa = PBXSourcesBuildPhase;
			buildActionMask = 2147483647;
			files = (
				29D009B11B7E39FE000CE58C /* io.c in Sources */,
				29D009B21B7E39FE000CE58C /* vm.c in Sources */,
				29D009B31B7E39FE000CE58C /* wren_compiler.c in Sources */,
				29D009B41B7E39FE000CE58C /* wren_core.c in Sources */,
				29D009B51B7E39FE000CE58C /* wren_debug.c in Sources */,
				29D009B61B7E39FE000CE58C /* wren_io.c in Sources */,
				29D009B71B7E39FE000CE58C /* wren_meta.c in Sources */,
				29D009B81B7E39FE000CE58C /* wren_primitive.c in Sources */,
				29D009B91B7E39FE000CE58C /* wren_utils.c in Sources */,
				29D009BA1B7E39FE000CE58C /* wren_value.c in Sources */,
				29D009BB1B7E39FE000CE58C /* wren_vm.c in Sources */,
				29D009A71B7E3993000CE58C /* main.c in Sources */,
				29D009B01B7E39A8000CE58C /* value.c in Sources */,
				29D009AF1B7E39A8000CE58C /* returns.c in Sources */,
				29D009AE1B7E39A8000CE58C /* foreign_class.c in Sources */,
>>>>>>> f33b362c
			);
			runOnlyForDeploymentPostprocessing = 0;
		};
/* End PBXSourcesBuildPhase section */

/* Begin XCBuildConfiguration section */
		29AB1F0D1816E3AD004B501E /* Debug */ = {
			isa = XCBuildConfiguration;
			buildSettings = {
				ALWAYS_SEARCH_USER_PATHS = NO;
				CLANG_CXX_LANGUAGE_STANDARD = "gnu++0x";
				CLANG_CXX_LIBRARY = "libc++";
				CLANG_ENABLE_OBJC_ARC = YES;
				CLANG_WARN_BOOL_CONVERSION = YES;
				CLANG_WARN_CONSTANT_CONVERSION = YES;
				CLANG_WARN_DIRECT_OBJC_ISA_USAGE = YES_ERROR;
				CLANG_WARN_EMPTY_BODY = YES;
				CLANG_WARN_ENUM_CONVERSION = YES;
				CLANG_WARN_INT_CONVERSION = YES;
				CLANG_WARN_OBJC_ROOT_CLASS = YES_ERROR;
				CLANG_WARN__DUPLICATE_METHOD_MATCH = YES;
				COPY_PHASE_STRIP = NO;
				GCC_C_LANGUAGE_STANDARD = c99;
				GCC_DYNAMIC_NO_PIC = NO;
				GCC_ENABLE_OBJC_EXCEPTIONS = YES;
				GCC_OPTIMIZATION_LEVEL = 0;
				GCC_PREPROCESSOR_DEFINITIONS = (
					"DEBUG=1",
					"$(inherited)",
				);
				GCC_SYMBOLS_PRIVATE_EXTERN = NO;
				GCC_TREAT_WARNINGS_AS_ERRORS = YES;
				GCC_WARN_64_TO_32_BIT_CONVERSION = YES;
				GCC_WARN_ABOUT_RETURN_TYPE = YES_ERROR;
				GCC_WARN_PEDANTIC = YES;
				GCC_WARN_UNDECLARED_SELECTOR = YES;
				GCC_WARN_UNINITIALIZED_AUTOS = YES;
				GCC_WARN_UNUSED_FUNCTION = YES;
				GCC_WARN_UNUSED_VARIABLE = YES;
				MACOSX_DEPLOYMENT_TARGET = 10.8;
				ONLY_ACTIVE_ARCH = YES;
				SDKROOT = macosx;
			};
			name = Debug;
		};
		29AB1F0E1816E3AD004B501E /* Release */ = {
			isa = XCBuildConfiguration;
			buildSettings = {
				ALWAYS_SEARCH_USER_PATHS = NO;
				CLANG_CXX_LANGUAGE_STANDARD = "gnu++0x";
				CLANG_CXX_LIBRARY = "libc++";
				CLANG_ENABLE_OBJC_ARC = YES;
				CLANG_WARN_BOOL_CONVERSION = YES;
				CLANG_WARN_CONSTANT_CONVERSION = YES;
				CLANG_WARN_DIRECT_OBJC_ISA_USAGE = YES_ERROR;
				CLANG_WARN_EMPTY_BODY = YES;
				CLANG_WARN_ENUM_CONVERSION = YES;
				CLANG_WARN_INT_CONVERSION = YES;
				CLANG_WARN_OBJC_ROOT_CLASS = YES_ERROR;
				CLANG_WARN__DUPLICATE_METHOD_MATCH = YES;
				COPY_PHASE_STRIP = YES;
				DEBUG_INFORMATION_FORMAT = "dwarf-with-dsym";
				ENABLE_NS_ASSERTIONS = NO;
				GCC_C_LANGUAGE_STANDARD = c99;
				GCC_ENABLE_OBJC_EXCEPTIONS = YES;
				GCC_TREAT_WARNINGS_AS_ERRORS = YES;
				GCC_WARN_64_TO_32_BIT_CONVERSION = YES;
				GCC_WARN_ABOUT_RETURN_TYPE = YES_ERROR;
				GCC_WARN_PEDANTIC = YES;
				GCC_WARN_UNDECLARED_SELECTOR = YES;
				GCC_WARN_UNINITIALIZED_AUTOS = YES;
				GCC_WARN_UNUSED_FUNCTION = YES;
				GCC_WARN_UNUSED_VARIABLE = YES;
				MACOSX_DEPLOYMENT_TARGET = 10.8;
				SDKROOT = macosx;
			};
			name = Release;
		};
		29AB1F101816E3AD004B501E /* Debug */ = {
			isa = XCBuildConfiguration;
			buildSettings = {
				CLANG_WARN_SUSPICIOUS_IMPLICIT_CONVERSION = YES;
				CLANG_WARN_UNREACHABLE_CODE = YES;
				GCC_C_LANGUAGE_STANDARD = c99;
				GCC_WARN_PEDANTIC = NO;
				LIBRARY_SEARCH_PATHS = ../../build/libuv/build/Release;
				PRODUCT_NAME = "$(TARGET_NAME)";
				USER_HEADER_SEARCH_PATHS = ../../build/libuv/include;
			};
			name = Debug;
		};
		29AB1F111816E3AD004B501E /* Release */ = {
			isa = XCBuildConfiguration;
			buildSettings = {
				CLANG_WARN_SUSPICIOUS_IMPLICIT_CONVERSION = YES;
				CLANG_WARN_UNREACHABLE_CODE = YES;
				GCC_C_LANGUAGE_STANDARD = c99;
				GCC_WARN_PEDANTIC = NO;
				LIBRARY_SEARCH_PATHS = ../../build/libuv/build/Release;
				PRODUCT_NAME = "$(TARGET_NAME)";
				USER_HEADER_SEARCH_PATHS = ../../build/libuv/include;
			};
			name = Release;
		};
		29CE200E1B7256660057FBA3 /* Debug */ = {
			isa = XCBuildConfiguration;
			buildSettings = {
				CLANG_ENABLE_MODULES = YES;
				CLANG_WARN_UNREACHABLE_CODE = YES;
				DEBUG_INFORMATION_FORMAT = dwarf;
				ENABLE_STRICT_OBJC_MSGSEND = YES;
				GCC_C_LANGUAGE_STANDARD = c99;
				GCC_NO_COMMON_BLOCKS = YES;
				GCC_PREPROCESSOR_DEFINITIONS = (
					"DEBUG=1",
					"$(inherited)",
				);
				GCC_WARN_PEDANTIC = NO;
				GCC_WARN_UNINITIALIZED_AUTOS = YES_AGGRESSIVE;
				LIBRARY_SEARCH_PATHS = ../../build/libuv/build/Release;
				MACOSX_DEPLOYMENT_TARGET = 10.10;
				MTL_ENABLE_DEBUG_INFO = YES;
				PRODUCT_NAME = "$(TARGET_NAME)";
				USER_HEADER_SEARCH_PATHS = ../../build/libuv/include;
			};
			name = Debug;
		};
		29CE200F1B7256660057FBA3 /* Release */ = {
			isa = XCBuildConfiguration;
			buildSettings = {
				CLANG_ENABLE_MODULES = YES;
				CLANG_WARN_UNREACHABLE_CODE = YES;
				COPY_PHASE_STRIP = NO;
				ENABLE_STRICT_OBJC_MSGSEND = YES;
				GCC_C_LANGUAGE_STANDARD = c99;
				GCC_NO_COMMON_BLOCKS = YES;
				GCC_WARN_PEDANTIC = NO;
				GCC_WARN_UNINITIALIZED_AUTOS = YES_AGGRESSIVE;
				LIBRARY_SEARCH_PATHS = ../../build/libuv/build/Release;
				MACOSX_DEPLOYMENT_TARGET = 10.10;
				MTL_ENABLE_DEBUG_INFO = NO;
				PRODUCT_NAME = "$(TARGET_NAME)";
				USER_HEADER_SEARCH_PATHS = ../../build/libuv/include;
			};
			name = Release;
		};
		29D009A41B7E397D000CE58C /* Debug */ = {
			isa = XCBuildConfiguration;
			buildSettings = {
				CLANG_ENABLE_MODULES = YES;
				CLANG_WARN_SUSPICIOUS_IMPLICIT_CONVERSION = YES;
				CLANG_WARN_UNREACHABLE_CODE = YES;
				DEBUG_INFORMATION_FORMAT = dwarf;
				ENABLE_STRICT_OBJC_MSGSEND = YES;
				GCC_C_LANGUAGE_STANDARD = c99;
				GCC_NO_COMMON_BLOCKS = YES;
				GCC_PREPROCESSOR_DEFINITIONS = (
					"DEBUG=1",
					"$(inherited)",
				);
				GCC_WARN_PEDANTIC = NO;
				GCC_WARN_UNINITIALIZED_AUTOS = YES_AGGRESSIVE;
				MACOSX_DEPLOYMENT_TARGET = 10.10;
				MTL_ENABLE_DEBUG_INFO = YES;
				PRODUCT_NAME = "$(TARGET_NAME)";
			};
			name = Debug;
		};
		29D009A51B7E397D000CE58C /* Release */ = {
			isa = XCBuildConfiguration;
			buildSettings = {
				CLANG_ENABLE_MODULES = YES;
				CLANG_WARN_SUSPICIOUS_IMPLICIT_CONVERSION = YES;
				CLANG_WARN_UNREACHABLE_CODE = YES;
				COPY_PHASE_STRIP = NO;
				ENABLE_STRICT_OBJC_MSGSEND = YES;
				GCC_C_LANGUAGE_STANDARD = c99;
				GCC_NO_COMMON_BLOCKS = YES;
				GCC_WARN_PEDANTIC = NO;
				GCC_WARN_UNINITIALIZED_AUTOS = YES_AGGRESSIVE;
				MACOSX_DEPLOYMENT_TARGET = 10.10;
				MTL_ENABLE_DEBUG_INFO = NO;
				PRODUCT_NAME = "$(TARGET_NAME)";
			};
			name = Release;
		};
/* End XCBuildConfiguration section */

/* Begin XCConfigurationList section */
		29AB1F011816E3AD004B501E /* Build configuration list for PBXProject "wren" */ = {
			isa = XCConfigurationList;
			buildConfigurations = (
				29AB1F0D1816E3AD004B501E /* Debug */,
				29AB1F0E1816E3AD004B501E /* Release */,
			);
			defaultConfigurationIsVisible = 0;
			defaultConfigurationName = Release;
		};
		29AB1F0F1816E3AD004B501E /* Build configuration list for PBXNativeTarget "wren" */ = {
			isa = XCConfigurationList;
			buildConfigurations = (
				29AB1F101816E3AD004B501E /* Debug */,
				29AB1F111816E3AD004B501E /* Release */,
			);
			defaultConfigurationIsVisible = 0;
			defaultConfigurationName = Release;
		};
<<<<<<< HEAD
		29CE20101B7256660057FBA3 /* Build configuration list for PBXNativeTarget "api_test" */ = {
			isa = XCConfigurationList;
			buildConfigurations = (
				29CE200E1B7256660057FBA3 /* Debug */,
				29CE200F1B7256660057FBA3 /* Release */,
			);
			defaultConfigurationIsVisible = 0;
			defaultConfigurationName = Release;
=======
		29D009A31B7E397D000CE58C /* Build configuration list for PBXNativeTarget "api_test" */ = {
			isa = XCConfigurationList;
			buildConfigurations = (
				29D009A41B7E397D000CE58C /* Debug */,
				29D009A51B7E397D000CE58C /* Release */,
			);
			defaultConfigurationIsVisible = 0;
>>>>>>> f33b362c
		};
/* End XCConfigurationList section */
	};
	rootObject = 29AB1EFE1816E3AD004B501E /* Project object */;
}<|MERGE_RESOLUTION|>--- conflicted
+++ resolved
@@ -21,7 +21,6 @@
 		29C0888F1B6E7F0100B00CFD /* libuv.a in Frameworks */ = {isa = PBXBuildFile; fileRef = 29C0888E1B6E7F0100B00CFD /* libuv.a */; };
 		29C8A92F1AB71C1C00DEC81D /* io.c in Sources */ = {isa = PBXBuildFile; fileRef = 29C8A92E1AB71C1C00DEC81D /* io.c */; };
 		29C8A9331AB71FFF00DEC81D /* vm.c in Sources */ = {isa = PBXBuildFile; fileRef = 29C8A9311AB71FFF00DEC81D /* vm.c */; };
-<<<<<<< HEAD
 		29CE20181B7257720057FBA3 /* main.c in Sources */ = {isa = PBXBuildFile; fileRef = 29CE20171B7257720057FBA3 /* main.c */; };
 		29CE201B1B72577C0057FBA3 /* return_bool.c in Sources */ = {isa = PBXBuildFile; fileRef = 29CE20191B72577C0057FBA3 /* return_bool.c */; };
 		29CE201E1B7257840057FBA3 /* return_double.c in Sources */ = {isa = PBXBuildFile; fileRef = 29CE201C1B7257840057FBA3 /* return_double.c */; };
@@ -38,23 +37,6 @@
 		29CE202B1B72586B0057FBA3 /* wren_value.c in Sources */ = {isa = PBXBuildFile; fileRef = 29205C971AB4E6430073018D /* wren_value.c */; };
 		29CE202C1B72586B0057FBA3 /* wren_vm.c in Sources */ = {isa = PBXBuildFile; fileRef = 29205C981AB4E6430073018D /* wren_vm.c */; };
 		29CE202D1B7258E20057FBA3 /* libuv.a in Frameworks */ = {isa = PBXBuildFile; fileRef = 29C0888E1B6E7F0100B00CFD /* libuv.a */; };
-=======
-		29D009A71B7E3993000CE58C /* main.c in Sources */ = {isa = PBXBuildFile; fileRef = 29D009A61B7E3993000CE58C /* main.c */; };
-		29D009AE1B7E39A8000CE58C /* foreign_class.c in Sources */ = {isa = PBXBuildFile; fileRef = 29D009A81B7E39A8000CE58C /* foreign_class.c */; };
-		29D009AF1B7E39A8000CE58C /* returns.c in Sources */ = {isa = PBXBuildFile; fileRef = 29D009AA1B7E39A8000CE58C /* returns.c */; };
-		29D009B01B7E39A8000CE58C /* value.c in Sources */ = {isa = PBXBuildFile; fileRef = 29D009AC1B7E39A8000CE58C /* value.c */; };
-		29D009B11B7E39FE000CE58C /* io.c in Sources */ = {isa = PBXBuildFile; fileRef = 29C8A92E1AB71C1C00DEC81D /* io.c */; };
-		29D009B21B7E39FE000CE58C /* vm.c in Sources */ = {isa = PBXBuildFile; fileRef = 29C8A9311AB71FFF00DEC81D /* vm.c */; };
-		29D009B31B7E39FE000CE58C /* wren_compiler.c in Sources */ = {isa = PBXBuildFile; fileRef = 29205C921AB4E6430073018D /* wren_compiler.c */; };
-		29D009B41B7E39FE000CE58C /* wren_core.c in Sources */ = {isa = PBXBuildFile; fileRef = 29205C931AB4E6430073018D /* wren_core.c */; };
-		29D009B51B7E39FE000CE58C /* wren_debug.c in Sources */ = {isa = PBXBuildFile; fileRef = 29205C941AB4E6430073018D /* wren_debug.c */; };
-		29D009B61B7E39FE000CE58C /* wren_io.c in Sources */ = {isa = PBXBuildFile; fileRef = 29205C951AB4E6430073018D /* wren_io.c */; };
-		29D009B71B7E39FE000CE58C /* wren_meta.c in Sources */ = {isa = PBXBuildFile; fileRef = 29DE39511AC3A50A00987D41 /* wren_meta.c */; };
-		29D009B81B7E39FE000CE58C /* wren_primitive.c in Sources */ = {isa = PBXBuildFile; fileRef = 2986F6D51ACF93BA00BCE26C /* wren_primitive.c */; };
-		29D009B91B7E39FE000CE58C /* wren_utils.c in Sources */ = {isa = PBXBuildFile; fileRef = 29205C961AB4E6430073018D /* wren_utils.c */; };
-		29D009BA1B7E39FE000CE58C /* wren_value.c in Sources */ = {isa = PBXBuildFile; fileRef = 29205C971AB4E6430073018D /* wren_value.c */; };
-		29D009BB1B7E39FE000CE58C /* wren_vm.c in Sources */ = {isa = PBXBuildFile; fileRef = 29205C981AB4E6430073018D /* wren_vm.c */; };
->>>>>>> f33b362c
 		29DE39531AC3A50A00987D41 /* wren_meta.c in Sources */ = {isa = PBXBuildFile; fileRef = 29DE39511AC3A50A00987D41 /* wren_meta.c */; };
 /* End PBXBuildFile section */
 
@@ -68,11 +50,7 @@
 			);
 			runOnlyForDeploymentPostprocessing = 1;
 		};
-<<<<<<< HEAD
-		29CE20081B7256660057FBA3 /* CopyFiles */ = {
-=======
 		29D0099D1B7E397D000CE58C /* CopyFiles */ = {
->>>>>>> f33b362c
 			isa = PBXCopyFilesBuildPhase;
 			buildActionMask = 2147483647;
 			dstPath = /usr/share/man/man1/;
@@ -112,16 +90,6 @@
 		29C8A9301AB71C3300DEC81D /* io.h */ = {isa = PBXFileReference; lastKnownFileType = sourcecode.c.h; name = io.h; path = ../../src/cli/io.h; sourceTree = "<group>"; };
 		29C8A9311AB71FFF00DEC81D /* vm.c */ = {isa = PBXFileReference; fileEncoding = 4; lastKnownFileType = sourcecode.c.c; name = vm.c; path = ../../src/cli/vm.c; sourceTree = "<group>"; };
 		29C8A9321AB71FFF00DEC81D /* vm.h */ = {isa = PBXFileReference; fileEncoding = 4; lastKnownFileType = sourcecode.c.h; name = vm.h; path = ../../src/cli/vm.h; sourceTree = "<group>"; };
-<<<<<<< HEAD
-		29CE200A1B7256660057FBA3 /* api_test */ = {isa = PBXFileReference; explicitFileType = "compiled.mach-o.executable"; includeInIndex = 0; path = api_test; sourceTree = BUILT_PRODUCTS_DIR; };
-		29CE20171B7257720057FBA3 /* main.c */ = {isa = PBXFileReference; fileEncoding = 4; lastKnownFileType = sourcecode.c.c; name = main.c; path = ../../test/api/main.c; sourceTree = "<group>"; };
-		29CE20191B72577C0057FBA3 /* return_bool.c */ = {isa = PBXFileReference; fileEncoding = 4; lastKnownFileType = sourcecode.c.c; name = return_bool.c; path = ../../test/api/return_bool/return_bool.c; sourceTree = "<group>"; };
-		29CE201A1B72577C0057FBA3 /* return_bool.h */ = {isa = PBXFileReference; fileEncoding = 4; lastKnownFileType = sourcecode.c.h; name = return_bool.h; path = ../../test/api/return_bool/return_bool.h; sourceTree = "<group>"; };
-		29CE201C1B7257840057FBA3 /* return_double.c */ = {isa = PBXFileReference; fileEncoding = 4; lastKnownFileType = sourcecode.c.c; name = return_double.c; path = ../../test/api/return_double/return_double.c; sourceTree = "<group>"; };
-		29CE201D1B7257840057FBA3 /* return_double.h */ = {isa = PBXFileReference; fileEncoding = 4; lastKnownFileType = sourcecode.c.h; name = return_double.h; path = ../../test/api/return_double/return_double.h; sourceTree = "<group>"; };
-		29CE201F1B72578C0057FBA3 /* return_null.c */ = {isa = PBXFileReference; fileEncoding = 4; lastKnownFileType = sourcecode.c.c; name = return_null.c; path = ../../test/api/return_null/return_null.c; sourceTree = "<group>"; };
-		29CE20201B72578C0057FBA3 /* return_null.h */ = {isa = PBXFileReference; fileEncoding = 4; lastKnownFileType = sourcecode.c.h; name = return_null.h; path = ../../test/api/return_null/return_null.h; sourceTree = "<group>"; };
-=======
 		29D0099F1B7E397D000CE58C /* api_test */ = {isa = PBXFileReference; explicitFileType = "compiled.mach-o.executable"; includeInIndex = 0; path = api_test; sourceTree = BUILT_PRODUCTS_DIR; };
 		29D009A61B7E3993000CE58C /* main.c */ = {isa = PBXFileReference; fileEncoding = 4; lastKnownFileType = sourcecode.c.c; name = main.c; path = ../../test/api/main.c; sourceTree = "<group>"; };
 		29D009A81B7E39A8000CE58C /* foreign_class.c */ = {isa = PBXFileReference; fileEncoding = 4; lastKnownFileType = sourcecode.c.c; name = foreign_class.c; path = ../../test/api/foreign_class.c; sourceTree = "<group>"; };
@@ -130,7 +98,6 @@
 		29D009AB1B7E39A8000CE58C /* returns.h */ = {isa = PBXFileReference; fileEncoding = 4; lastKnownFileType = sourcecode.c.h; name = returns.h; path = ../../test/api/returns.h; sourceTree = "<group>"; };
 		29D009AC1B7E39A8000CE58C /* value.c */ = {isa = PBXFileReference; fileEncoding = 4; lastKnownFileType = sourcecode.c.c; name = value.c; path = ../../test/api/value.c; sourceTree = "<group>"; };
 		29D009AD1B7E39A8000CE58C /* value.h */ = {isa = PBXFileReference; fileEncoding = 4; lastKnownFileType = sourcecode.c.h; name = value.h; path = ../../test/api/value.h; sourceTree = "<group>"; };
->>>>>>> f33b362c
 		29DE39511AC3A50A00987D41 /* wren_meta.c */ = {isa = PBXFileReference; fileEncoding = 4; lastKnownFileType = sourcecode.c.c; name = wren_meta.c; path = ../../src/vm/wren_meta.c; sourceTree = "<group>"; };
 		29DE39521AC3A50A00987D41 /* wren_meta.h */ = {isa = PBXFileReference; fileEncoding = 4; lastKnownFileType = sourcecode.c.h; name = wren_meta.h; path = ../../src/vm/wren_meta.h; sourceTree = "<group>"; };
 /* End PBXFileReference section */
@@ -226,11 +193,7 @@
 				29205CAA1AB4E6840073018D /* include */,
 				2901D7611B74F3E20083A2C8 /* module */,
 				29205CA01AB4E6470073018D /* vm */,
-<<<<<<< HEAD
-				29CE20161B7257680057FBA3 /* api */,
-=======
 				29D0099A1B7E394F000CE58C /* api_test */,
->>>>>>> f33b362c
 				29AB1F071816E3AD004B501E /* Products */,
 			);
 			sourceTree = "<group>";
@@ -239,29 +202,11 @@
 			isa = PBXGroup;
 			children = (
 				29AB1F061816E3AD004B501E /* wren */,
-<<<<<<< HEAD
 				29CE200A1B7256660057FBA3 /* api_test */,
-=======
-				29D0099F1B7E397D000CE58C /* api_test */,
->>>>>>> f33b362c
 			);
 			name = Products;
 			sourceTree = "<group>";
 		};
-<<<<<<< HEAD
-		29CE20161B7257680057FBA3 /* api */ = {
-			isa = PBXGroup;
-			children = (
-				29CE20171B7257720057FBA3 /* main.c */,
-				29CE20191B72577C0057FBA3 /* return_bool.c */,
-				29CE201A1B72577C0057FBA3 /* return_bool.h */,
-				29CE201C1B7257840057FBA3 /* return_double.c */,
-				29CE201D1B7257840057FBA3 /* return_double.h */,
-				29CE201F1B72578C0057FBA3 /* return_null.c */,
-				29CE20201B72578C0057FBA3 /* return_null.h */,
-			);
-			name = api;
-=======
 		29D0099A1B7E394F000CE58C /* api_test */ = {
 			isa = PBXGroup;
 			children = (
@@ -274,7 +219,6 @@
 				29D009AD1B7E39A8000CE58C /* value.h */,
 			);
 			name = api_test;
->>>>>>> f33b362c
 			sourceTree = "<group>";
 		};
 /* End PBXGroup section */
@@ -297,15 +241,6 @@
 			productReference = 29AB1F061816E3AD004B501E /* wren */;
 			productType = "com.apple.product-type.tool";
 		};
-<<<<<<< HEAD
-		29CE20091B7256660057FBA3 /* api_test */ = {
-			isa = PBXNativeTarget;
-			buildConfigurationList = 29CE20101B7256660057FBA3 /* Build configuration list for PBXNativeTarget "api_test" */;
-			buildPhases = (
-				29CE20061B7256660057FBA3 /* Sources */,
-				29CE20071B7256660057FBA3 /* Frameworks */,
-				29CE20081B7256660057FBA3 /* CopyFiles */,
-=======
 		29D0099E1B7E397D000CE58C /* api_test */ = {
 			isa = PBXNativeTarget;
 			buildConfigurationList = 29D009A31B7E397D000CE58C /* Build configuration list for PBXNativeTarget "api_test" */;
@@ -313,7 +248,6 @@
 				29D0099B1B7E397D000CE58C /* Sources */,
 				29D0099C1B7E397D000CE58C /* Frameworks */,
 				29D0099D1B7E397D000CE58C /* CopyFiles */,
->>>>>>> f33b362c
 			);
 			buildRules = (
 			);
@@ -321,11 +255,7 @@
 			);
 			name = api_test;
 			productName = api_test;
-<<<<<<< HEAD
-			productReference = 29CE200A1B7256660057FBA3 /* api_test */;
-=======
 			productReference = 29D0099F1B7E397D000CE58C /* api_test */;
->>>>>>> f33b362c
 			productType = "com.apple.product-type.tool";
 		};
 /* End PBXNativeTarget section */
@@ -337,11 +267,7 @@
 				LastUpgradeCheck = 0610;
 				ORGANIZATIONNAME = "Bob Nystrom";
 				TargetAttributes = {
-<<<<<<< HEAD
-					29CE20091B7256660057FBA3 = {
-=======
 					29D0099E1B7E397D000CE58C = {
->>>>>>> f33b362c
 						CreatedOnToolsVersion = 6.3.2;
 					};
 				};
@@ -359,11 +285,7 @@
 			projectRoot = "";
 			targets = (
 				29AB1F051816E3AD004B501E /* wren */,
-<<<<<<< HEAD
-				29CE20091B7256660057FBA3 /* api_test */,
-=======
 				29D0099E1B7E397D000CE58C /* api_test */,
->>>>>>> f33b362c
 			);
 		};
 /* End PBXProject section */
@@ -389,28 +311,6 @@
 			);
 			runOnlyForDeploymentPostprocessing = 0;
 		};
-<<<<<<< HEAD
-		29CE20061B7256660057FBA3 /* Sources */ = {
-			isa = PBXSourcesBuildPhase;
-			buildActionMask = 2147483647;
-			files = (
-				29CE20221B72586B0057FBA3 /* io.c in Sources */,
-				29CE20231B72586B0057FBA3 /* vm.c in Sources */,
-				29CE20241B72586B0057FBA3 /* wren_compiler.c in Sources */,
-				29CE20251B72586B0057FBA3 /* wren_core.c in Sources */,
-				29CE20261B72586B0057FBA3 /* wren_debug.c in Sources */,
-				29CE20271B72586B0057FBA3 /* wren_io.c in Sources */,
-				29CE20281B72586B0057FBA3 /* wren_meta.c in Sources */,
-				29CE20291B72586B0057FBA3 /* wren_primitive.c in Sources */,
-				29CE202A1B72586B0057FBA3 /* wren_utils.c in Sources */,
-				2901D7651B74F4050083A2C8 /* timer.c in Sources */,
-				29CE202B1B72586B0057FBA3 /* wren_value.c in Sources */,
-				29CE202C1B72586B0057FBA3 /* wren_vm.c in Sources */,
-				29CE20181B7257720057FBA3 /* main.c in Sources */,
-				29CE201B1B72577C0057FBA3 /* return_bool.c in Sources */,
-				29CE201E1B7257840057FBA3 /* return_double.c in Sources */,
-				29CE20211B72578C0057FBA3 /* return_null.c in Sources */,
-=======
 		29D0099B1B7E397D000CE58C /* Sources */ = {
 			isa = PBXSourcesBuildPhase;
 			buildActionMask = 2147483647;
@@ -430,7 +330,6 @@
 				29D009B01B7E39A8000CE58C /* value.c in Sources */,
 				29D009AF1B7E39A8000CE58C /* returns.c in Sources */,
 				29D009AE1B7E39A8000CE58C /* foreign_class.c in Sources */,
->>>>>>> f33b362c
 			);
 			runOnlyForDeploymentPostprocessing = 0;
 		};
@@ -638,16 +537,6 @@
 			defaultConfigurationIsVisible = 0;
 			defaultConfigurationName = Release;
 		};
-<<<<<<< HEAD
-		29CE20101B7256660057FBA3 /* Build configuration list for PBXNativeTarget "api_test" */ = {
-			isa = XCConfigurationList;
-			buildConfigurations = (
-				29CE200E1B7256660057FBA3 /* Debug */,
-				29CE200F1B7256660057FBA3 /* Release */,
-			);
-			defaultConfigurationIsVisible = 0;
-			defaultConfigurationName = Release;
-=======
 		29D009A31B7E397D000CE58C /* Build configuration list for PBXNativeTarget "api_test" */ = {
 			isa = XCConfigurationList;
 			buildConfigurations = (
@@ -655,7 +544,6 @@
 				29D009A51B7E397D000CE58C /* Release */,
 			);
 			defaultConfigurationIsVisible = 0;
->>>>>>> f33b362c
 		};
 /* End XCConfigurationList section */
 	};
