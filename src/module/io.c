--- conflicted
+++ resolved
@@ -46,29 +46,6 @@
   shutdownStdin();
 }
 
-<<<<<<< HEAD
-void fileAllocate(WrenVM* vm)
-{
-  // Store the file descriptor in the foreign data, so that we can get to it
-  // in the finalizer.
-  int* fd = (int*)wrenAllocateForeign(vm, sizeof(int));
-  *fd = (int)wrenGetSlotDouble(vm, 1);
-}
-
-void fileFinalize(WrenVM* vm)
-{
-  int fd = *(int*)wrenGetSlotForeign(vm, 0);
-
-  // Already closed.
-  if (fd == -1) return;
-
-  uv_fs_t request;
-  uv_fs_close(getLoop(), &request, fd, NULL);
-  uv_fs_req_cleanup(&request);
-}
-
-=======
->>>>>>> fbc76cdc
 // If [request] failed with an error, sends the runtime error to the VM and
 // frees the request.
 //
@@ -119,11 +96,6 @@
 {
   if (handleRequestError(request)) return;
 
-<<<<<<< HEAD
-  double fd = (double)request->result;
-  WrenValue* fiber = freeRequest(request);
-
-=======
   uv_dirent_t entry;
 
   // TODO: Right now, there's no way to create a list using the C API, so
@@ -156,9 +128,9 @@
 
 void directoryList(WrenVM* vm)
 {
-  const char* path = wrenGetArgumentString(vm, 1);
-  
-  uv_fs_t* request = createRequest(wrenGetArgumentValue(vm, 2));
+  const char* path = wrenGetSlotString(vm, 1);
+  
+  uv_fs_t* request = createRequest(wrenGetSlotValue(vm, 2));
   
   // TODO: Check return.
   uv_fs_scandir(getLoop(), request, path, 0, directoryListCallback);
@@ -169,12 +141,12 @@
   // Store the file descriptor in the foreign data, so that we can get to it
   // in the finalizer.
   int* fd = (int*)wrenAllocateForeign(vm, sizeof(int));
-  *fd = (int)wrenGetArgumentDouble(vm, 1);
+  *fd = (int)wrenGetSlotDouble(vm, 1);
 }
 
 void fileFinalize(WrenVM* vm)
 {
-  int fd = *(int*)wrenGetArgumentForeign(vm, 0);
+  int fd = *(int*)wrenGetSlotForeign(vm, 0);
   
   // Already closed.
   if (fd == -1) return;
@@ -190,7 +162,6 @@
   
   double fd = (double)request->result;
   WrenValue* fiber = freeRequest(request);
->>>>>>> fbc76cdc
   schedulerResumeDouble(fiber, fd);
 }
 
@@ -210,24 +181,14 @@
 
   double size = (double)request->statbuf.st_size;
   WrenValue* fiber = freeRequest(request);
-<<<<<<< HEAD
-
-=======
->>>>>>> fbc76cdc
   schedulerResumeDouble(fiber, size);
 }
 
 void fileSizePath(WrenVM* vm)
 {
-<<<<<<< HEAD
   const char* path = wrenGetSlotString(vm, 1);
   uv_fs_t* request = createRequest(wrenGetSlotValue(vm, 2));
-  uv_fs_stat(getLoop(), request, path, sizeCallback);
-=======
-  const char* path = wrenGetArgumentString(vm, 1);
-  uv_fs_t* request = createRequest(wrenGetArgumentValue(vm, 2));
   uv_fs_stat(getLoop(), request, path, fileSizeCallback);
->>>>>>> fbc76cdc
 }
 
 static void fileCloseCallback(uv_fs_t* request)
@@ -252,17 +213,10 @@
 
   // Mark it closed immediately.
   *foreign = -1;
-<<<<<<< HEAD
 
   uv_fs_t* request = createRequest(wrenGetSlotValue(vm, 1));
-  uv_fs_close(getLoop(), request, fd, closeCallback);
+  uv_fs_close(getLoop(), request, fd, fileCloseCallback);
   wrenSetSlotBool(vm, 0, false);
-=======
-  
-  uv_fs_t* request = createRequest(wrenGetArgumentValue(vm, 1));
-  uv_fs_close(getLoop(), request, fd, fileCloseCallback);
-  wrenReturnBool(vm, false);
->>>>>>> fbc76cdc
 }
 
 void fileDescriptor(WrenVM* vm)
@@ -313,13 +267,8 @@
 
   int fd = *(int*)wrenGetSlotForeign(vm, 0);
   // TODO: Assert fd != -1.
-<<<<<<< HEAD
-
-  uv_fs_fstat(getLoop(), request, fd, sizeCallback);
-=======
-  
+
   uv_fs_fstat(getLoop(), request, fd, fileSizeCallback);
->>>>>>> fbc76cdc
 }
 
 static void allocCallback(uv_handle_t* handle, size_t suggestedSize,
