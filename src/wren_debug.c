--- conflicted
+++ resolved
@@ -90,29 +90,17 @@
 
     case CODE_LOAD_MODULE_VAR:
     {
-<<<<<<< HEAD
       int slot = READ_SHORT();
       printf("%-16s %5d '%s'\n", "LOAD_MODULE_VAR", slot,
-             fn->module->variableNames.data[slot]);
-=======
-      int global = READ_SHORT();
-      printf("%-16s %5d '%s'\n", "LOAD_GLOBAL", global,
-             vm->globalNames.data[global].buffer);
->>>>>>> 4a190504
+             fn->module->variableNames.data[slot].buffer);
       break;
     }
 
     case CODE_STORE_MODULE_VAR:
     {
-<<<<<<< HEAD
       int slot = READ_SHORT();
       printf("%-16s %5d '%s'\n", "STORE_MODULE_VAR", slot,
-             fn->module->variableNames.data[slot]);
-=======
-      int global = READ_SHORT();
-      printf("%-16s %5d '%s'\n", "STORE_GLOBAL", global,
-             vm->globalNames.data[global].buffer);
->>>>>>> 4a190504
+             fn->module->variableNames.data[slot].buffer);
       break;
     }
 
