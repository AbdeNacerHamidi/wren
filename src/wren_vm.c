#include <stdlib.h>
#include <stdio.h>
#include <string.h>

#include "wren.h"
#include "wren_common.h"
#include "wren_compiler.h"
#include "wren_core.h"
#include "wren_debug.h"
#include "wren_vm.h"

#if WREN_USE_LIB_IO
  #include "wren_io.h"
#endif

#if WREN_DEBUG_TRACE_MEMORY || WREN_DEBUG_TRACE_GC
  #include <time.h>
#endif

// The built-in reallocation function used when one is not provided by the
// configuration.
static void* defaultReallocate(void* memory, size_t oldSize, size_t newSize)
{
  return realloc(memory, newSize);
}

WrenVM* wrenNewVM(WrenConfiguration* configuration)
{
  WrenReallocateFn reallocate = defaultReallocate;
  if (configuration->reallocateFn != NULL)
  {
    reallocate = configuration->reallocateFn;
  }

  WrenVM* vm = (WrenVM*)reallocate(NULL, 0, sizeof(WrenVM));

  vm->reallocate = reallocate;

  wrenSymbolTableInit(vm, &vm->methodNames);
  wrenSymbolTableInit(vm, &vm->globalNames);
  wrenValueBufferInit(vm, &vm->globals);

  vm->bytesAllocated = 0;

  vm->nextGC = 1024 * 1024 * 10;
  if (configuration->initialHeapSize != 0)
  {
    vm->nextGC = configuration->initialHeapSize;
  }

  vm->minNextGC = 1024 * 1024;
  if (configuration->minHeapSize != 0)
  {
    vm->minNextGC = configuration->minHeapSize;
  }

  vm->heapScalePercent = 150;
  if (configuration->heapGrowthPercent != 0)
  {
    // +100 here because the configuration gives us the *additional* size of
    // the heap relative to the in-use memory, while heapScalePercent is the
    // *total* size of the heap relative to in-use.
    vm->heapScalePercent = 100 + configuration->heapGrowthPercent;
  }

  vm->compiler = NULL;
  vm->fiber = NULL;
  vm->first = NULL;
  vm->pinned = NULL;

  vm->foreignCallSlot = NULL;
  vm->foreignCallNumArgs = 0;

  wrenInitializeCore(vm);
  #if WREN_USE_LIB_IO
    wrenLoadIOLibrary(vm);
  #endif

  return vm;
}

void wrenFreeVM(WrenVM* vm)
{
  // TODO: Check for already freed.
  // Free all of the GC objects.
  Obj* obj = vm->first;
  while (obj != NULL)
  {
    Obj* next = obj->next;
    wrenFreeObj(vm, obj);
    obj = next;
  }

  wrenSymbolTableClear(vm, &vm->methodNames);
  wrenSymbolTableClear(vm, &vm->globalNames);
  wrenValueBufferClear(vm, &vm->globals);

  wrenReallocate(vm, vm, 0, 0);
}

static void collectGarbage(WrenVM* vm);

void wrenSetCompiler(WrenVM* vm, Compiler* compiler)
{
  vm->compiler = compiler;
}

static void collectGarbage(WrenVM* vm)
{
#if WREN_DEBUG_TRACE_MEMORY || WREN_DEBUG_TRACE_GC
  printf("-- gc --\n");

  size_t before = vm->bytesAllocated;
  double startTime = (double)clock() / CLOCKS_PER_SEC;
#endif

  // Mark all reachable objects.

  // Reset this. As we mark objects, their size will be counted again so that
  // we can track how much memory is in use without needing to know the size
  // of each *freed* object.
  //
  // This is important because when freeing an unmarked object, we don't always
  // know how much memory it is using. For example, when freeing an instance,
  // we need to know its class to know how big it is, but it's class may have
  // already been freed.
  vm->bytesAllocated = 0;

  // Global variables.
  for (int i = 0; i < vm->globals.count; i++)
  {
    wrenMarkValue(vm, vm->globals.data[i]);
  }

  // Pinned objects.
  WrenPinnedObj* pinned = vm->pinned;
  while (pinned != NULL)
  {
    wrenMarkObj(vm, pinned->obj);
    pinned = pinned->previous;
  }

  // The current fiber.
  if (vm->fiber != NULL) wrenMarkObj(vm, (Obj*)vm->fiber);

  // Any object the compiler is using (if there is one).
  if (vm->compiler != NULL) wrenMarkCompiler(vm, vm->compiler);

  // Collect any unmarked objects.
  Obj** obj = &vm->first;
  while (*obj != NULL)
  {
    if (!((*obj)->flags & FLAG_MARKED))
    {
      // This object wasn't reached, so remove it from the list and free it.
      Obj* unreached = *obj;
      *obj = unreached->next;
      wrenFreeObj(vm, unreached);
    }
    else
    {
      // This object was reached, so unmark it (for the next GC) and move on to
      // the next.
      (*obj)->flags &= ~FLAG_MARKED;
      obj = &(*obj)->next;
    }
  }

  vm->nextGC = vm->bytesAllocated * vm->heapScalePercent / 100;
  if (vm->nextGC < vm->minNextGC) vm->nextGC = vm->minNextGC;

#if WREN_DEBUG_TRACE_MEMORY || WREN_DEBUG_TRACE_GC
  double elapsed = ((double)clock() / CLOCKS_PER_SEC) - startTime;
  printf("GC %ld before, %ld after (%ld collected), next at %ld. Took %.3fs.\n",
         before, vm->bytesAllocated, before - vm->bytesAllocated, vm->nextGC,
         elapsed);
#endif
}

void* wrenReallocate(WrenVM* vm, void* memory, size_t oldSize, size_t newSize)
{
#if WREN_DEBUG_TRACE_MEMORY
  printf("reallocate %p %ld -> %ld\n", memory, oldSize, newSize);
#endif

  // If new bytes are being allocated, add them to the total count. If objects
  // are being completely deallocated, we don't track that (since we don't
  // track the original size). Instead, that will be handled while marking
  // during the next GC.
  vm->bytesAllocated += newSize - oldSize;

#if WREN_DEBUG_GC_STRESS
  // Since collecting calls this function to free things, make sure we don't
  // recurse.
  if (newSize > 0) collectGarbage(vm);
#else
  if (vm->bytesAllocated > vm->nextGC) collectGarbage(vm);
#endif

  return vm->reallocate(memory, oldSize, newSize);
}

// Captures the local variable [local] into an [Upvalue]. If that local is
// already in an upvalue, the existing one will be used. (This is important to
// ensure that multiple closures closing over the same variable actually see
// the same variable.) Otherwise, it will create a new open upvalue and add it
// the fiber's list of upvalues.
static Upvalue* captureUpvalue(WrenVM* vm, ObjFiber* fiber, Value* local)
{
  // If there are no open upvalues at all, we must need a new one.
  if (fiber->openUpvalues == NULL)
  {
    fiber->openUpvalues = wrenNewUpvalue(vm, local);
    return fiber->openUpvalues;
  }

  Upvalue* prevUpvalue = NULL;
  Upvalue* upvalue = fiber->openUpvalues;

  // Walk towards the bottom of the stack until we find a previously existing
  // upvalue or pass where it should be.
  while (upvalue != NULL && upvalue->value > local)
  {
    prevUpvalue = upvalue;
    upvalue = upvalue->next;
  }

  // Found an existing upvalue for this local.
  if (upvalue != NULL && upvalue->value == local) return upvalue;

  // We've walked past this local on the stack, so there must not be an
  // upvalue for it already. Make a new one and link it in in the right
  // place to keep the list sorted.
  Upvalue* createdUpvalue = wrenNewUpvalue(vm, local);
  if (prevUpvalue == NULL)
  {
    // The new one is the first one in the list.
    fiber->openUpvalues = createdUpvalue;
  }
  else
  {
    prevUpvalue->next = createdUpvalue;
  }

  createdUpvalue->next = upvalue;
  return createdUpvalue;
}

static void closeUpvalue(ObjFiber* fiber)
{
  Upvalue* upvalue = fiber->openUpvalues;

  // Move the value into the upvalue itself and point the upvalue to it.
  upvalue->closed = *upvalue->value;
  upvalue->value = &upvalue->closed;

  // Remove it from the open upvalue list.
  fiber->openUpvalues = upvalue->next;
}

static void bindMethod(WrenVM* vm, int methodType, int symbol,
                       ObjClass* classObj, Value methodValue)
{
  ObjFn* methodFn = IS_FN(methodValue) ? AS_FN(methodValue)
                                       : AS_CLOSURE(methodValue)->fn;

  // Methods are always bound against the class, and not the metaclass, even
  // for static methods, so that constructors (which are static) get bound like
  // instance methods.
  wrenBindMethodCode(classObj, methodFn);

  Method method;
  method.type = METHOD_BLOCK;
  method.fn.obj = AS_OBJ(methodValue);

  if (methodType == CODE_METHOD_STATIC)
  {
    classObj = classObj->obj.classObj;
  }

  wrenBindMethod(vm, classObj, symbol, method);
}

static void callForeign(WrenVM* vm, ObjFiber* fiber,
                        WrenForeignMethodFn foreign, int numArgs)
{
  vm->foreignCallSlot = fiber->stackTop - numArgs;
  vm->foreignCallNumArgs = numArgs;

  foreign(vm);

  // Discard the stack slots for the arguments (but leave one for
  // the result).
  fiber->stackTop -= numArgs - 1;

  // If nothing was returned, implicitly return null.
  if (vm->foreignCallSlot != NULL)
  {
    *vm->foreignCallSlot = NULL_VAL;
    vm->foreignCallSlot = NULL;
  }
}

// Puts [fiber] into a runtime failed state because of [error].
//
// Returns the fiber that should receive the error or `NULL` if no fiber
// caught it.
static ObjFiber* runtimeError(WrenVM* vm, ObjFiber* fiber, ObjString* error)
{
  ASSERT(fiber->error == NULL, "Can only fail once.");

  // Store the error in the fiber so it can be accessed later.
  fiber->error = error;

  // If the caller ran this fiber using "try", give it the error.
  if (fiber->callerIsTrying)
  {
    ObjFiber* caller = fiber->caller;

    // Make the caller's try method return the error message.
    *(caller->stackTop - 1) = OBJ_VAL(fiber->error);
    return caller;
  }

  // If we got here, nothing caught the error, so show the stack trace.
  wrenDebugPrintStackTrace(vm, fiber);
  return NULL;
}

// Creates a string containing an appropriate method not found error for a
// method with [symbol] on [classObj].
static ObjString* methodNotFound(WrenVM* vm, ObjClass* classObj, int symbol)
{
  // Count the number of spaces to determine the number of parameters the
  // method expects.
  const char* methodName = vm->methodNames.data[symbol];

  int methodLength = (int)strlen(methodName);
  int numParams = 0;
  while (methodName[methodLength - numParams - 1] == ' ') numParams++;

  char message[MAX_VARIABLE_NAME + MAX_METHOD_NAME + 49];
  sprintf(message, "%s does not implement method '%.*s' with %d argument%s.",
          classObj->name->value,
          methodLength - numParams, methodName,
          numParams,
          numParams == 1 ? "" : "s");

  return AS_STRING(wrenNewString(vm, message, strlen(message)));
}

// Pushes [function] onto [fiber]'s callstack and invokes it. Expects [numArgs]
// arguments (including the receiver) to be on the top of the stack already.
// [function] can be an `ObjFn` or `ObjClosure`.
static void callFunction(ObjFiber* fiber, Obj* function, int numArgs)
{
  // TODO: Check for stack overflow.
  CallFrame* frame = &fiber->frames[fiber->numFrames];
  frame->fn = function;
  frame->stackStart = fiber->stackTop - numArgs;

  frame->ip = 0;
  if (function->type == OBJ_FN)
  {
    frame->ip = ((ObjFn*)function)->bytecode;
  }
  else
  {
    frame->ip = ((ObjClosure*)function)->fn->bytecode;
  }

  fiber->numFrames++;
}

// The main bytecode interpreter loop. This is where the magic happens. It is
// also, as you can imagine, highly performance critical. Returns `true` if the
// fiber completed without error.
static bool runInterpreter(WrenVM* vm)
{
  // Hoist these into local variables. They are accessed frequently in the loop
  // but assigned less frequently. Keeping them in locals and updating them when
  // a call frame has been pushed or popped gives a large speed boost.
  register ObjFiber* fiber = vm->fiber;
  register CallFrame* frame;
  register Value* stackStart;
  register uint8_t* ip;
  register ObjFn* fn;

  // These macros are designed to only be invoked within this function.
  #define PUSH(value)  (*fiber->stackTop++ = value)
  #define POP()        (*(--fiber->stackTop))
  #define DROP()       (fiber->stackTop--)
  #define PEEK()       (*(fiber->stackTop - 1))
  #define PEEK2()      (*(fiber->stackTop - 2))
  #define READ_BYTE()  (*ip++)
  #define READ_SHORT() (ip += 2, (ip[-2] << 8) | ip[-1])

  // Use this before a CallFrame is pushed to store the local variables back
  // into the current one.
  #define STORE_FRAME() frame->ip = ip

  // Use this after a CallFrame has been pushed or popped to refresh the local
  // variables.
  #define LOAD_FRAME()                                 \
      frame = &fiber->frames[fiber->numFrames - 1];    \
      stackStart = frame->stackStart;                  \
      ip = frame->ip;                                  \
      if (frame->fn->type == OBJ_FN)                   \
      {                                                \
        fn = (ObjFn*)frame->fn;                        \
      }                                                \
      else                                             \
      {                                                \
        fn = ((ObjClosure*)frame->fn)->fn;             \
      }

  // Terminates the current fiber with error string [error]. If another calling
  // fiber is willing to catch the error, transfers control to it, otherwise
  // exits the interpreter.
  #define RUNTIME_ERROR(error)                         \
      do {                                             \
        STORE_FRAME();                                 \
        fiber = runtimeError(vm, fiber, error);        \
        if (fiber == NULL) return false;               \
        LOAD_FRAME();                                  \
        DISPATCH();                                    \
      }                                                \
      while (false)

  #if WREN_COMPUTED_GOTO

  // Note that the order of instructions here must exacly match the Code enum
  // in wren_vm.h or horrendously bad things happen.
  static void* dispatchTable[] = {
    &&code_CONSTANT,
    &&code_NULL,
    &&code_FALSE,
    &&code_TRUE,
    &&code_LOAD_LOCAL_0,
    &&code_LOAD_LOCAL_1,
    &&code_LOAD_LOCAL_2,
    &&code_LOAD_LOCAL_3,
    &&code_LOAD_LOCAL_4,
    &&code_LOAD_LOCAL_5,
    &&code_LOAD_LOCAL_6,
    &&code_LOAD_LOCAL_7,
    &&code_LOAD_LOCAL_8,
    &&code_LOAD_LOCAL,
    &&code_STORE_LOCAL,
    &&code_LOAD_UPVALUE,
    &&code_STORE_UPVALUE,
    &&code_LOAD_GLOBAL,
    &&code_STORE_GLOBAL,
    &&code_LOAD_FIELD_THIS,
    &&code_STORE_FIELD_THIS,
    &&code_LOAD_FIELD,
    &&code_STORE_FIELD,
    &&code_POP,
    &&code_CALL_0,
    &&code_CALL_1,
    &&code_CALL_2,
    &&code_CALL_3,
    &&code_CALL_4,
    &&code_CALL_5,
    &&code_CALL_6,
    &&code_CALL_7,
    &&code_CALL_8,
    &&code_CALL_9,
    &&code_CALL_10,
    &&code_CALL_11,
    &&code_CALL_12,
    &&code_CALL_13,
    &&code_CALL_14,
    &&code_CALL_15,
    &&code_CALL_16,
    &&code_SUPER_0,
    &&code_SUPER_1,
    &&code_SUPER_2,
    &&code_SUPER_3,
    &&code_SUPER_4,
    &&code_SUPER_5,
    &&code_SUPER_6,
    &&code_SUPER_7,
    &&code_SUPER_8,
    &&code_SUPER_9,
    &&code_SUPER_10,
    &&code_SUPER_11,
    &&code_SUPER_12,
    &&code_SUPER_13,
    &&code_SUPER_14,
    &&code_SUPER_15,
    &&code_SUPER_16,
    &&code_JUMP,
    &&code_LOOP,
    &&code_JUMP_IF,
    &&code_AND,
    &&code_OR,
    &&code_IS,
    &&code_CLOSE_UPVALUE,
    &&code_RETURN,
    &&code_LIST,
    &&code_CLOSURE,
    &&code_CLASS,
    &&code_METHOD_INSTANCE,
    &&code_METHOD_STATIC,
    &&code_END
  };

  #define INTERPRET_LOOP    DISPATCH();
  #define CASE_CODE(name)   code_##name

  #if WREN_DEBUG_TRACE_INSTRUCTIONS
    // Prints the stack and instruction before each instruction is executed.
    #define DISPATCH() \
        { \
          wrenDebugPrintStack(fiber); \
          wrenDebugPrintInstruction(vm, fn, (int)(ip - fn->bytecode)); \
          instruction = *ip++; \
          goto *dispatchTable[instruction]; \
        }
  #else

    #define DISPATCH() goto *dispatchTable[instruction = (Code)READ_BYTE()];

  #endif

  #else

<<<<<<< HEAD
  #define INTERPRET_LOOP    interpretLoop: switch (instruction = READ_BYTE())
=======
  #define INTERPRET_LOOP    for (;;) switch (instruction = (Code)READ_BYTE())
>>>>>>> 93a4dd1b
  #define CASE_CODE(name)   case CODE_##name
  #define DISPATCH()        goto interpretLoop

  #endif

  LOAD_FRAME();

  Code instruction;
  INTERPRET_LOOP
  {
    CASE_CODE(LOAD_LOCAL_0):
    CASE_CODE(LOAD_LOCAL_1):
    CASE_CODE(LOAD_LOCAL_2):
    CASE_CODE(LOAD_LOCAL_3):
    CASE_CODE(LOAD_LOCAL_4):
    CASE_CODE(LOAD_LOCAL_5):
    CASE_CODE(LOAD_LOCAL_6):
    CASE_CODE(LOAD_LOCAL_7):
    CASE_CODE(LOAD_LOCAL_8):
      PUSH(stackStart[instruction - CODE_LOAD_LOCAL_0]);
      DISPATCH();

    CASE_CODE(LOAD_LOCAL):
      PUSH(stackStart[READ_BYTE()]);
      DISPATCH();

    CASE_CODE(LOAD_FIELD_THIS):
    {
      int field = READ_BYTE();
      Value receiver = stackStart[0];
      ASSERT(IS_INSTANCE(receiver), "Receiver should be instance.");
      ObjInstance* instance = AS_INSTANCE(receiver);
      ASSERT(field < instance->obj.classObj->numFields, "Out of bounds field.");
      PUSH(instance->fields[field]);
      DISPATCH();
    }

    CASE_CODE(POP):   DROP(); DISPATCH();
    CASE_CODE(NULL):  PUSH(NULL_VAL); DISPATCH();
    CASE_CODE(FALSE): PUSH(FALSE_VAL); DISPATCH();
    CASE_CODE(TRUE):  PUSH(TRUE_VAL); DISPATCH();

    CASE_CODE(CALL_0):
    CASE_CODE(CALL_1):
    CASE_CODE(CALL_2):
    CASE_CODE(CALL_3):
    CASE_CODE(CALL_4):
    CASE_CODE(CALL_5):
    CASE_CODE(CALL_6):
    CASE_CODE(CALL_7):
    CASE_CODE(CALL_8):
    CASE_CODE(CALL_9):
    CASE_CODE(CALL_10):
    CASE_CODE(CALL_11):
    CASE_CODE(CALL_12):
    CASE_CODE(CALL_13):
    CASE_CODE(CALL_14):
    CASE_CODE(CALL_15):
    CASE_CODE(CALL_16):
    {
      // Add one for the implicit receiver argument.
      int numArgs = instruction - CODE_CALL_0 + 1;
      int symbol = READ_SHORT();

      Value receiver = *(fiber->stackTop - numArgs);
      ObjClass* classObj = wrenGetClassInline(vm, receiver);

      // If the class's method table doesn't include the symbol, bail.
      if (symbol >= classObj->methods.count)
      {
        RUNTIME_ERROR(methodNotFound(vm, classObj, symbol));
      }

      Method* method = &classObj->methods.data[symbol];
      switch (method->type)
      {
        case METHOD_PRIMITIVE:
        {
          Value* args = fiber->stackTop - numArgs;

          // After calling this, the result will be in the first arg slot.
          switch (method->fn.primitive(vm, fiber, args))
          {
            case PRIM_VALUE:
              // The result is now in the first arg slot. Discard the other
              // stack slots.
              fiber->stackTop -= numArgs - 1;
              break;

            case PRIM_ERROR:
              RUNTIME_ERROR(AS_STRING(args[0]));

            case PRIM_CALL:
              STORE_FRAME();
              callFunction(fiber, AS_OBJ(args[0]), numArgs);
              LOAD_FRAME();
              break;

            case PRIM_RUN_FIBER:
              STORE_FRAME();
              fiber = AS_FIBER(args[0]);
              LOAD_FRAME();
              break;
          }
          break;
        }

        case METHOD_FOREIGN:
          callForeign(vm, fiber, method->fn.foreign, numArgs);
          break;

        case METHOD_BLOCK:
          STORE_FRAME();
          callFunction(fiber, method->fn.obj, numArgs);
          LOAD_FRAME();
          break;

        case METHOD_NONE:
          RUNTIME_ERROR(methodNotFound(vm, classObj, symbol));
          break;
      }
      DISPATCH();
    }

    CASE_CODE(STORE_LOCAL):
      stackStart[READ_BYTE()] = PEEK();
      DISPATCH();

    CASE_CODE(CONSTANT):
      PUSH(fn->constants[READ_SHORT()]);
      DISPATCH();

    CASE_CODE(SUPER_0):
    CASE_CODE(SUPER_1):
    CASE_CODE(SUPER_2):
    CASE_CODE(SUPER_3):
    CASE_CODE(SUPER_4):
    CASE_CODE(SUPER_5):
    CASE_CODE(SUPER_6):
    CASE_CODE(SUPER_7):
    CASE_CODE(SUPER_8):
    CASE_CODE(SUPER_9):
    CASE_CODE(SUPER_10):
    CASE_CODE(SUPER_11):
    CASE_CODE(SUPER_12):
    CASE_CODE(SUPER_13):
    CASE_CODE(SUPER_14):
    CASE_CODE(SUPER_15):
    CASE_CODE(SUPER_16):
    {
      // TODO: Almost completely copied from CALL. Unify somehow.

      // Add one for the implicit receiver argument.
      int numArgs = instruction - CODE_SUPER_0 + 1;
      int symbol = READ_SHORT();

      Value receiver = *(fiber->stackTop - numArgs);
      ObjClass* classObj = wrenGetClassInline(vm, receiver);

      // Ignore methods defined on the receiver's immediate class.
      classObj = classObj->superclass;

      // If the class's method table doesn't include the symbol, bail.
      if (symbol >= classObj->methods.count)
      {
        RUNTIME_ERROR(methodNotFound(vm, classObj, symbol));
      }

      Method* method = &classObj->methods.data[symbol];
      switch (method->type)
      {
        case METHOD_PRIMITIVE:
        {
          Value* args = fiber->stackTop - numArgs;

          // After calling this, the result will be in the first arg slot.
          switch (method->fn.primitive(vm, fiber, args))
          {
            case PRIM_VALUE:
              // The result is now in the first arg slot. Discard the other
              // stack slots.
              fiber->stackTop -= numArgs - 1;
              break;

            case PRIM_ERROR:
              RUNTIME_ERROR(AS_STRING(args[0]));

            case PRIM_CALL:
              STORE_FRAME();
              callFunction(fiber, AS_OBJ(args[0]), numArgs);
              LOAD_FRAME();
              break;

            case PRIM_RUN_FIBER:
              STORE_FRAME();
              fiber = AS_FIBER(args[0]);
              LOAD_FRAME();
              break;
          }
          break;
        }

        case METHOD_FOREIGN:
          callForeign(vm, fiber, method->fn.foreign, numArgs);
          break;

        case METHOD_BLOCK:
          STORE_FRAME();
          callFunction(fiber, method->fn.obj, numArgs);
          LOAD_FRAME();
          break;

        case METHOD_NONE:
          RUNTIME_ERROR(methodNotFound(vm, classObj, symbol));
          break;
      }
      DISPATCH();
    }

    CASE_CODE(LOAD_UPVALUE):
    {
      Upvalue** upvalues = ((ObjClosure*)frame->fn)->upvalues;
      PUSH(*upvalues[READ_BYTE()]->value);
      DISPATCH();
    }

    CASE_CODE(STORE_UPVALUE):
    {
      Upvalue** upvalues = ((ObjClosure*)frame->fn)->upvalues;
      *upvalues[READ_BYTE()]->value = PEEK();
      DISPATCH();
    }

    CASE_CODE(LOAD_GLOBAL):
      PUSH(vm->globals.data[READ_SHORT()]);
      DISPATCH();

    CASE_CODE(STORE_GLOBAL):
      vm->globals.data[READ_SHORT()] = PEEK();
      DISPATCH();

    CASE_CODE(STORE_FIELD_THIS):
    {
      int field = READ_BYTE();
      Value receiver = stackStart[0];
      ASSERT(IS_INSTANCE(receiver), "Receiver should be instance.");
      ObjInstance* instance = AS_INSTANCE(receiver);
      ASSERT(field < instance->obj.classObj->numFields, "Out of bounds field.");
      instance->fields[field] = PEEK();
      DISPATCH();
    }

    CASE_CODE(LOAD_FIELD):
    {
      int field = READ_BYTE();
      Value receiver = POP();
      ASSERT(IS_INSTANCE(receiver), "Receiver should be instance.");
      ObjInstance* instance = AS_INSTANCE(receiver);
      ASSERT(field < instance->obj.classObj->numFields, "Out of bounds field.");
      PUSH(instance->fields[field]);
      DISPATCH();
    }

    CASE_CODE(STORE_FIELD):
    {
      int field = READ_BYTE();
      Value receiver = POP();
      ASSERT(IS_INSTANCE(receiver), "Receiver should be instance.");
      ObjInstance* instance = AS_INSTANCE(receiver);
      ASSERT(field < instance->obj.classObj->numFields, "Out of bounds field.");
      instance->fields[field] = PEEK();
      DISPATCH();
    }

    CASE_CODE(JUMP):
    {
      int offset = READ_SHORT();
      ip += offset;
      DISPATCH();
    }

    CASE_CODE(LOOP):
    {
      // Jump back to the top of the loop.
      int offset = READ_SHORT();
      ip -= offset;
      DISPATCH();
    }

    CASE_CODE(JUMP_IF):
    {
      int offset = READ_SHORT();
      Value condition = POP();

      if (IS_FALSE(condition) || IS_NULL(condition)) ip += offset;
      DISPATCH();
    }

    CASE_CODE(AND):
    {
      int offset = READ_SHORT();
      Value condition = PEEK();

      if (IS_FALSE(condition) || IS_NULL(condition))
      {
        // Short-circuit the right hand side.
        ip += offset;
      }
      else
      {
        // Discard the condition and evaluate the right hand side.
        DROP();
      }
      DISPATCH();
    }

    CASE_CODE(OR):
    {
      int offset = READ_SHORT();
      Value condition = PEEK();

      if (IS_FALSE(condition) || IS_NULL(condition))
      {
        // Discard the condition and evaluate the right hand side.
        DROP();
      }
      else
      {
        // Short-circuit the right hand side.
        ip += offset;
      }
      DISPATCH();
    }

    CASE_CODE(IS):
    {
      Value expected = POP();
      if (!IS_CLASS(expected))
      {
        const char* message = "Right operand must be a class.";
        RUNTIME_ERROR(AS_STRING(wrenNewString(vm, message, strlen(message))));
      }

      ObjClass* actual = wrenGetClass(vm, POP());
      bool isInstance = false;

      // Walk the superclass chain looking for the class.
      while (actual != NULL)
      {
        if (actual == AS_CLASS(expected))
        {
          isInstance = true;
          break;
        }
        actual = actual->superclass;
      }
      PUSH(BOOL_VAL(isInstance));
      DISPATCH();
    }

    CASE_CODE(CLOSE_UPVALUE):
      closeUpvalue(fiber);
      DROP();
      DISPATCH();

    CASE_CODE(RETURN):
    {
      Value result = POP();
      fiber->numFrames--;

      // Close any upvalues still in scope.
      Value* firstValue = stackStart;
      while (fiber->openUpvalues != NULL &&
             fiber->openUpvalues->value >= firstValue)
      {
        closeUpvalue(fiber);
      }

      // If the fiber is complete, end it.
      if (fiber->numFrames == 0)
      {
        // If this is the main fiber, we're done.
        if (fiber->caller == NULL) return true;

        // We have a calling fiber to resume.
        fiber = fiber->caller;

        // Store the result in the resuming fiber.
        *(fiber->stackTop - 1) = result;
      }
      else
      {
        // Store the result of the block in the first slot, which is where the
        // caller expects it.
        stackStart[0] = result;

        // Discard the stack slots for the call frame (leaving one slot for the
        // result).
        fiber->stackTop = frame->stackStart + 1;
      }

      LOAD_FRAME();
      DISPATCH();
    }

    CASE_CODE(LIST):
    {
      int numElements = READ_BYTE();
      ObjList* list = wrenNewList(vm, numElements);
      // TODO: Do a straight memcopy.
      for (int i = 0; i < numElements; i++)
      {
        list->elements[i] = *(fiber->stackTop - numElements + i);
      }

      // Discard the elements.
      fiber->stackTop -= numElements;

      PUSH(OBJ_VAL(list));
      DISPATCH();
    }

    CASE_CODE(CLOSURE):
    {
      ObjFn* prototype = AS_FN(fn->constants[READ_SHORT()]);

      ASSERT(prototype->numUpvalues > 0,
             "Should not create closure for functions that don't need it.");

      // Create the closure and push it on the stack before creating upvalues
      // so that it doesn't get collected.
      ObjClosure* closure = wrenNewClosure(vm, prototype);
      PUSH(OBJ_VAL(closure));

      // Capture upvalues.
      for (int i = 0; i < prototype->numUpvalues; i++)
      {
        bool isLocal = READ_BYTE();
        int index = READ_BYTE();
        if (isLocal)
        {
          // Make an new upvalue to close over the parent's local variable.
          closure->upvalues[i] = captureUpvalue(vm, fiber,
                                                frame->stackStart + index);
        }
        else
        {
          // Use the same upvalue as the current call frame.
          closure->upvalues[i] = ((ObjClosure*)frame->fn)->upvalues[index];
        }
      }

      DISPATCH();
    }

    CASE_CODE(CLASS):
    {
      ObjString* name = AS_STRING(PEEK2());

      ObjClass* superclass;
      if (IS_NULL(PEEK()))
      {
        // Implicit Object superclass.
        superclass = vm->objectClass;
      }
      else
      {
        // TODO: Handle the superclass not being a class object!
        superclass = AS_CLASS(PEEK());
      }

      int numFields = READ_BYTE();

      ObjClass* classObj = wrenNewClass(vm, superclass, numFields, name);

      // Don't pop the superclass and name off the stack until the subclass is
      // done being created, to make sure it doesn't get collected.
      DROP();
      DROP();

      // Now that we know the total number of fields, make sure we don't
      // overflow.
      if (superclass->numFields + numFields > MAX_FIELDS)
      {
        char message[70 + MAX_VARIABLE_NAME];
        snprintf(message, 70 + MAX_VARIABLE_NAME,
            "Class '%s' may not have more than %d fields, including inherited "
            "ones.", name->value, MAX_FIELDS);

        RUNTIME_ERROR(AS_STRING(wrenNewString(vm, message, strlen(message))));
      }

      PUSH(OBJ_VAL(classObj));
      DISPATCH();
    }

    CASE_CODE(METHOD_INSTANCE):
    CASE_CODE(METHOD_STATIC):
    {
      int type = instruction;
      int symbol = READ_SHORT();
      ObjClass* classObj = AS_CLASS(PEEK());
      Value method = PEEK2();
      bindMethod(vm, type, symbol, classObj, method);
      DROP();
      DROP();
      DISPATCH();
    }

    CASE_CODE(END):
      // A CODE_END should always be preceded by a CODE_RETURN. If we get here,
      // the compiler generated wrong code.
      UNREACHABLE();
  }

  // We should only exit this function from an explicit return from CODE_RETURN
  // or a runtime error.
  UNREACHABLE();
  return false;
}

WrenInterpretResult wrenInterpret(WrenVM* vm, const char* sourcePath,
                                  const char* source)
{
  // TODO: Check for freed VM.
  ObjFn* fn = wrenCompile(vm, sourcePath, source);
  if (fn == NULL) return WREN_RESULT_COMPILE_ERROR;

  WREN_PIN(vm, fn);
  vm->fiber = wrenNewFiber(vm, (Obj*)fn);
  WREN_UNPIN(vm);

  if (runInterpreter(vm))
  {
    return WREN_RESULT_SUCCESS;
  }
  else
  {
    return WREN_RESULT_RUNTIME_ERROR;
  }
}

int wrenDeclareGlobal(WrenVM* vm, const char* name, size_t length)
{
  if (vm->globals.count == MAX_GLOBALS) return -2;

  wrenValueBufferWrite(vm, &vm->globals, UNDEFINED_VAL);
  return wrenSymbolTableAdd(vm, &vm->globalNames, name, length);
}

int wrenDefineGlobal(WrenVM* vm, const char* name, size_t length, Value value)
{
  if (vm->globals.count == MAX_GLOBALS) return -2;

  if (IS_OBJ(value)) WREN_PIN(vm, AS_OBJ(value));

  // See if the global is already explicitly or implicitly declared.
  int symbol = wrenSymbolTableFind(&vm->globalNames, name, length);

  if (symbol == -1)
  {
    // Brand new global.
    symbol = wrenSymbolTableAdd(vm, &vm->globalNames, name, length);
    wrenValueBufferWrite(vm, &vm->globals, value);
  }
  else if (IS_UNDEFINED(vm->globals.data[symbol]))
  {
    // Explicitly declaring an implicitly declared one. Mark it as defined.
    vm->globals.data[symbol] = value;
  }
  else
  {
    // Already explicitly declared.
    symbol = -1;
  }

  if (IS_OBJ(value)) WREN_UNPIN(vm);

  return symbol;
}

void wrenPinObj(WrenVM* vm, Obj* obj, WrenPinnedObj* pinned)
{
  pinned->obj = obj;
  pinned->previous = vm->pinned;
  vm->pinned = pinned;
}

void wrenUnpinObj(WrenVM* vm)
{
  vm->pinned = vm->pinned->previous;
}

static void defineMethod(WrenVM* vm, const char* className,
                         const char* methodName, int numParams,
                         WrenForeignMethodFn methodFn, bool isStatic)
{
  ASSERT(className != NULL, "Must provide class name.");

  int length = (int)strlen(methodName);
  ASSERT(methodName != NULL, "Must provide method name.");
  ASSERT(strlen(methodName) < MAX_METHOD_NAME, "Method name too long.");

  ASSERT(numParams >= 0, "numParams cannot be negative.");
  ASSERT(numParams <= MAX_PARAMETERS, "Too many parameters.");

  ASSERT(methodFn != NULL, "Must provide method function.");

  // Find or create the class to bind the method to.
  int classSymbol = wrenSymbolTableFind(&vm->globalNames,
                               className, strlen(className));
  ObjClass* classObj;

  if (classSymbol != -1)
  {
    // TODO: Handle name is not class.
    classObj = AS_CLASS(vm->globals.data[classSymbol]);
  }
  else
  {
    // The class doesn't already exist, so create it.
    size_t length = strlen(className);
    ObjString* nameString = AS_STRING(wrenNewString(vm, className, length));

    WREN_PIN(vm, nameString);

    // TODO: Allow passing in name for superclass?
    classObj = wrenNewClass(vm, vm->objectClass, 0, nameString);
    wrenDefineGlobal(vm, className, length, OBJ_VAL(classObj));

    WREN_UNPIN(vm);
  }

  // Create a name for the method, including its arity.
  char name[MAX_METHOD_SIGNATURE];
  strncpy(name, methodName, length);
  for (int i = 0; i < numParams; i++)
  {
    name[length++] = ' ';
  }
  name[length] = '\0';

  // Bind the method.
  int methodSymbol = wrenSymbolTableEnsure(vm, &vm->methodNames, name, length);

  Method method;
  method.type = METHOD_FOREIGN;
  method.fn.foreign = methodFn;

  if (isStatic) classObj = classObj->obj.classObj;

  wrenBindMethod(vm, classObj, methodSymbol, method);
}

void wrenDefineMethod(WrenVM* vm, const char* className,
                      const char* methodName, int numParams,
                      WrenForeignMethodFn methodFn)
{
  defineMethod(vm, className, methodName, numParams, methodFn, false);
}

void wrenDefineStaticMethod(WrenVM* vm, const char* className,
                            const char* methodName, int numParams,
                            WrenForeignMethodFn methodFn)
{
  defineMethod(vm, className, methodName, numParams, methodFn, true);
}

double wrenGetArgumentDouble(WrenVM* vm, int index)
{
  ASSERT(vm->foreignCallSlot != NULL, "Must be in foreign call.");
  ASSERT(index >= 0, "index cannot be negative.");
  ASSERT(index < vm->foreignCallNumArgs, "Not that many arguments.");

  // TODO: Check actual value type first.
  return AS_NUM(*(vm->foreignCallSlot + index));
}

const char* wrenGetArgumentString(WrenVM* vm, int index)
{
  ASSERT(vm->foreignCallSlot != NULL, "Must be in foreign call.");
  ASSERT(index >= 0, "index cannot be negative.");
  ASSERT(index < vm->foreignCallNumArgs, "Not that many arguments.");

  // TODO: Check actual value type first.
  return AS_CSTRING(*(vm->foreignCallSlot + index));
}

void wrenReturnDouble(WrenVM* vm, double value)
{
  ASSERT(vm->foreignCallSlot != NULL, "Must be in foreign call.");

  *vm->foreignCallSlot = NUM_VAL(value);
  vm->foreignCallSlot = NULL;
}

void wrenReturnNull(WrenVM* vm)
{
  ASSERT(vm->foreignCallSlot != NULL, "Must be in foreign call.");

  *vm->foreignCallSlot = NULL_VAL;
  vm->foreignCallSlot = NULL;
}

void wrenReturnString(WrenVM* vm, const char* text, int length)
{
  ASSERT(vm->foreignCallSlot != NULL, "Must be in foreign call.");

  size_t size = length;
  if (length == -1) size = strlen(text);

  *vm->foreignCallSlot = wrenNewString(vm, text, size);
  vm->foreignCallSlot = NULL;
}<|MERGE_RESOLUTION|>--- conflicted
+++ resolved
@@ -520,19 +520,15 @@
         }
   #else
 
-    #define DISPATCH() goto *dispatchTable[instruction = (Code)READ_BYTE()];
+    #define DISPATCH()  goto *dispatchTable[instruction = (Code)READ_BYTE()];
 
   #endif
 
   #else
 
-<<<<<<< HEAD
-  #define INTERPRET_LOOP    interpretLoop: switch (instruction = READ_BYTE())
-=======
-  #define INTERPRET_LOOP    for (;;) switch (instruction = (Code)READ_BYTE())
->>>>>>> 93a4dd1b
-  #define CASE_CODE(name)   case CODE_##name
-  #define DISPATCH()        goto interpretLoop
+  #define INTERPRET_LOOP   loop: switch (instruction = (Code)READ_BYTE())
+  #define CASE_CODE(name)  case CODE_##name
+  #define DISPATCH()       goto loop
 
   #endif
 
